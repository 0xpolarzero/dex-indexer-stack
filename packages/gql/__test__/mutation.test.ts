import { beforeAll, describe, expect, it } from "vitest";

import { createClient, GqlClient } from "../src/index";
import { createWallet } from "./lib/common";

const tokenAddress = "EeP7gjHGjHTMEShEA8YgPXmYp6S3XvCDfQvkc8gy2kcL";

describe("mutation tests", () => {
  let gql: GqlClient;

  beforeAll(async () => {
    gql = await createClient({ url: "http://localhost:8080/v1/graphql", hasuraAdminSecret: "password" });
  });

  it("should be able to airdrop to wallet", async () => {
    const wallet = createWallet();
    const result = await gql.db.AirdropNativeToWalletMutation({ amount: "1000000000000000000", wallet: wallet });
    expect(result.data?.insert_wallet_transaction_one?.id).toBeDefined();
  });

  it("should be able to buy and sell tokens", async () => {
    const wallet = createWallet();
    const result = await gql.db.AirdropNativeToWalletMutation({ amount: "200", wallet: wallet });
    expect(result.data?.insert_wallet_transaction_one?.id).toBeDefined();

    const buy_result = await gql.db.BuyTokenMutation({
      wallet: wallet,
      amount: "200",
<<<<<<< HEAD
      token_price: "1000000000",
      token: tokenAddress,
    });

    console.log(buy_result.error);
=======
      override_token_price: "1000000000",
      token: token_id,
    });
>>>>>>> 00ae425d

    expect(buy_result.data?.buy_token?.id).toBeDefined();

    const sell_result = await gql.db.SellTokenMutation({
      wallet: wallet,
      amount: "100",
<<<<<<< HEAD
      token_price: "1000000000",
      token: tokenAddress,
=======
      override_token_price: "1000000000",
      token: token_id,
>>>>>>> 00ae425d
    });

    expect(sell_result.data?.sell_token?.id).toBeDefined();

<<<<<<< HEAD
    const balance = (await gql.db.GetWalletTokenBalanceQuery({ wallet: wallet, token: tokenAddress })).data?.balance[0]
=======
    const balance = (await gql.db.GetWalletTokenBalanceQuery({ wallet: wallet, token: token_id })).data?.balance[0]
>>>>>>> 00ae425d
      .value;

    expect(balance).toEqual(100);
  });

  it("should have the correct token balance", async () => {
    const wallet = createWallet();
    const result = await gql.db.AirdropNativeToWalletMutation({ amount: "200", wallet: wallet });
    expect(result.data?.insert_wallet_transaction_one?.id).toBeDefined();

    const buy_result = await gql.db.BuyTokenMutation({
      wallet: wallet,
      amount: "150",
<<<<<<< HEAD
      token_price: "1000000000",
      token: tokenAddress,
=======
      override_token_price: "1000000000",
      token: token_id,
>>>>>>> 00ae425d
    });

    expect(buy_result.data?.buy_token?.id).toBeDefined();

    const sell_result = await gql.db.SellTokenMutation({
      wallet: wallet,
      amount: "100",
<<<<<<< HEAD
      token_price: "1000000000",
      token: tokenAddress,
=======
      override_token_price: "1000000000",
      token: token_id,
>>>>>>> 00ae425d
    });

    expect(sell_result.data?.sell_token?.id).toBeDefined();

<<<<<<< HEAD
    const balance = (await gql.db.GetWalletTokenBalanceQuery({ wallet: wallet, token: tokenAddress })).data?.balance[0]
=======
    const balance = (await gql.db.GetWalletTokenBalanceQuery({ wallet: wallet, token: token_id })).data?.balance[0]
>>>>>>> 00ae425d
      .value;

    expect(balance).toEqual(50);
  });

  it("should fail to buy if the user doesn't have enough balance", async () => {
    const wallet = createWallet();
    const result = await gql.db.AirdropNativeToWalletMutation({ amount: "100", wallet: wallet });
    expect(result.data?.insert_wallet_transaction_one?.id).toBeDefined();

    const buy_result = await gql.db.BuyTokenMutation({
      wallet: wallet,
      amount: "200",
<<<<<<< HEAD
      token_price: "1000000000",
      token: tokenAddress,
=======
      override_token_price: "1000000000",
      token: token_id,
>>>>>>> 00ae425d
    });

    expect(buy_result.error).toBeDefined();
  });

  it("should fail to sell if the user doesn't have token balance", async () => {
    const wallet = createWallet();
    const result = await gql.db.AirdropNativeToWalletMutation({ amount: "200", wallet: wallet });
    expect(result.data?.insert_wallet_transaction_one?.id).toBeDefined();

    const buy_result = await gql.db.BuyTokenMutation({
      wallet: wallet,
      amount: "100",
<<<<<<< HEAD
      token_price: "1000000000",
      token: tokenAddress,
=======
      override_token_price: "1000000000",
      token: token_id,
>>>>>>> 00ae425d
    });

    expect(buy_result.data?.buy_token?.id).toBeDefined();

    const sell_result = await gql.db.SellTokenMutation({
      wallet: wallet,
      amount: "150",
<<<<<<< HEAD
      token_price: "1000000000",
      token: tokenAddress,
=======
      override_token_price: "1000000000",
      token: token_id,
>>>>>>> 00ae425d
    });

    expect(sell_result.error).toBeDefined();
  });
});<|MERGE_RESOLUTION|>--- conflicted
+++ resolved
@@ -26,39 +26,22 @@
     const buy_result = await gql.db.BuyTokenMutation({
       wallet: wallet,
       amount: "200",
-<<<<<<< HEAD
       token_price: "1000000000",
       token: tokenAddress,
     });
-
-    console.log(buy_result.error);
-=======
-      override_token_price: "1000000000",
-      token: token_id,
-    });
->>>>>>> 00ae425d
 
     expect(buy_result.data?.buy_token?.id).toBeDefined();
 
     const sell_result = await gql.db.SellTokenMutation({
       wallet: wallet,
       amount: "100",
-<<<<<<< HEAD
       token_price: "1000000000",
       token: tokenAddress,
-=======
-      override_token_price: "1000000000",
-      token: token_id,
->>>>>>> 00ae425d
     });
 
     expect(sell_result.data?.sell_token?.id).toBeDefined();
 
-<<<<<<< HEAD
     const balance = (await gql.db.GetWalletTokenBalanceQuery({ wallet: wallet, token: tokenAddress })).data?.balance[0]
-=======
-    const balance = (await gql.db.GetWalletTokenBalanceQuery({ wallet: wallet, token: token_id })).data?.balance[0]
->>>>>>> 00ae425d
       .value;
 
     expect(balance).toEqual(100);
@@ -72,13 +55,8 @@
     const buy_result = await gql.db.BuyTokenMutation({
       wallet: wallet,
       amount: "150",
-<<<<<<< HEAD
       token_price: "1000000000",
       token: tokenAddress,
-=======
-      override_token_price: "1000000000",
-      token: token_id,
->>>>>>> 00ae425d
     });
 
     expect(buy_result.data?.buy_token?.id).toBeDefined();
@@ -86,22 +64,13 @@
     const sell_result = await gql.db.SellTokenMutation({
       wallet: wallet,
       amount: "100",
-<<<<<<< HEAD
       token_price: "1000000000",
       token: tokenAddress,
-=======
-      override_token_price: "1000000000",
-      token: token_id,
->>>>>>> 00ae425d
     });
 
     expect(sell_result.data?.sell_token?.id).toBeDefined();
 
-<<<<<<< HEAD
     const balance = (await gql.db.GetWalletTokenBalanceQuery({ wallet: wallet, token: tokenAddress })).data?.balance[0]
-=======
-    const balance = (await gql.db.GetWalletTokenBalanceQuery({ wallet: wallet, token: token_id })).data?.balance[0]
->>>>>>> 00ae425d
       .value;
 
     expect(balance).toEqual(50);
@@ -115,13 +84,8 @@
     const buy_result = await gql.db.BuyTokenMutation({
       wallet: wallet,
       amount: "200",
-<<<<<<< HEAD
       token_price: "1000000000",
       token: tokenAddress,
-=======
-      override_token_price: "1000000000",
-      token: token_id,
->>>>>>> 00ae425d
     });
 
     expect(buy_result.error).toBeDefined();
@@ -135,13 +99,8 @@
     const buy_result = await gql.db.BuyTokenMutation({
       wallet: wallet,
       amount: "100",
-<<<<<<< HEAD
       token_price: "1000000000",
       token: tokenAddress,
-=======
-      override_token_price: "1000000000",
-      token: token_id,
->>>>>>> 00ae425d
     });
 
     expect(buy_result.data?.buy_token?.id).toBeDefined();
@@ -149,13 +108,8 @@
     const sell_result = await gql.db.SellTokenMutation({
       wallet: wallet,
       amount: "150",
-<<<<<<< HEAD
       token_price: "1000000000",
       token: tokenAddress,
-=======
-      override_token_price: "1000000000",
-      token: token_id,
->>>>>>> 00ae425d
     });
 
     expect(sell_result.error).toBeDefined();
