import { graphql } from "./init";

export const GetAllAccountsQuery = graphql(`
  query GetAllAccounts {
    account {
      id
      username
      created_at
    }
  }
`);

export const GetAllTokensQuery = graphql(`
  query GetAllTokens {
    token {
      id
      name
      symbol
      updated_at
      supply
      uri
    }
  }
`);

export const GetAccountBalanceCreditQuery = graphql(`
  query GetAccountBalanceCredit($accountId: uuid!) {
<<<<<<< HEAD
    account_transaction_aggregate(where: {account: {_eq: $accountId}, transaction_type: {_eq: "credit"}}) {
=======
    account_transaction_aggregate(where: { account: { _eq: $accountId }, transaction_type: { _eq: "credit" } }) {
>>>>>>> 70cfac9b
      aggregate {
        sum {
          amount
        }
      }
    }
  }
`);

export const GetAccountBalanceDebitQuery = graphql(`
  query GetAccountBalanceCredit($accountId: uuid!) {
<<<<<<< HEAD
    account_transaction_aggregate(where: {account: {_eq: $accountId}, transaction_type: {_eq: "debit"}}) {
=======
    account_transaction_aggregate(where: { account: { _eq: $accountId }, transaction_type: { _eq: "debit" } }) {
>>>>>>> 70cfac9b
      aggregate {
        sum {
          amount
        }
      }
    }
  }
`);

export const GetAccountTokenCreditQuery = graphql(`
  query GetAccountTokenTransactions($accountId: uuid!, $tokenId: uuid!) {
    token_transaction_aggregate(
      where: {
        account_transaction_relationship: { account: { _eq: $accountId } }
        token: { _eq: $tokenId }
        transaction_type: { _eq: "credit" }
      }
    ) {
      aggregate {
        sum {
          amount
        }
      }
    }
  }
`);

export const GetAccountTokenDebitQuery = graphql(`
  query GetAccountTokenTransactions($accountId: uuid!, $tokenId: uuid!) {
    token_transaction_aggregate(
      where: {
        account_transaction_relationship: { account: { _eq: $accountId } }
        token: { _eq: $tokenId }
        transaction_type: { _eq: "debit" }
      }
    ) {
      aggregate {
        sum {
          amount
        }
      }
    }
  }
`);

export const GetLatestTokenPriceQuery = graphql(`
  query GetLatestTokenPrice($tokenId: uuid!) {
    token_price_history(where: { token: { _eq: $tokenId } }, order_by: { created_at: desc }, limit: 1) {
      created_at
      id
      price
      token
    }
  }
`);

export const GetTokenPriceHistorySinceQuery = graphql(`
  query GetTokenPriceHistorySince($tokenId: uuid!, $since: timestamp!) {
    token_price_history(where: { token: { _eq: $tokenId }, created_at: { _gte: $since } }) {
      created_at
      id
      price
      token
    }
  }
`);<|MERGE_RESOLUTION|>--- conflicted
+++ resolved
@@ -25,11 +25,7 @@
 
 export const GetAccountBalanceCreditQuery = graphql(`
   query GetAccountBalanceCredit($accountId: uuid!) {
-<<<<<<< HEAD
-    account_transaction_aggregate(where: {account: {_eq: $accountId}, transaction_type: {_eq: "credit"}}) {
-=======
     account_transaction_aggregate(where: { account: { _eq: $accountId }, transaction_type: { _eq: "credit" } }) {
->>>>>>> 70cfac9b
       aggregate {
         sum {
           amount
@@ -41,11 +37,7 @@
 
 export const GetAccountBalanceDebitQuery = graphql(`
   query GetAccountBalanceCredit($accountId: uuid!) {
-<<<<<<< HEAD
-    account_transaction_aggregate(where: {account: {_eq: $accountId}, transaction_type: {_eq: "debit"}}) {
-=======
     account_transaction_aggregate(where: { account: { _eq: $accountId }, transaction_type: { _eq: "debit" } }) {
->>>>>>> 70cfac9b
       aggregate {
         sum {
           amount
