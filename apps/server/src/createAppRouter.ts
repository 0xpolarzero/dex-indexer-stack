--- conflicted
+++ resolved
@@ -10,7 +10,6 @@
   jwtToken: string;
 };
 
-<<<<<<< HEAD
 // Validation schemas
 const swapRequestSchema = z.object({
   buyTokenId: z.string(),
@@ -18,8 +17,6 @@
   sellQuantity: z.number(),
 }) satisfies z.ZodType<UserPrebuildSwapRequest>;
 
-=======
->>>>>>> 645244fb
 /**
  * Creates and configures the main tRPC router with all API endpoints.
  * @returns A configured tRPC router with all procedures
