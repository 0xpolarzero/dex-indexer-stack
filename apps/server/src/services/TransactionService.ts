--- conflicted
+++ resolved
@@ -11,13 +11,10 @@
   TransactionConfirmationStatus,
 } from "@solana/web3.js";
 import bs58 from "bs58";
-<<<<<<< HEAD
 import { config } from "../utils/config";
 import { ATA_PROGRAM_PUBLIC_KEY, JUPITER_PROGRAM_PUBLIC_KEY, TOKEN_PROGRAM_PUBLIC_KEY } from "../constants/tokens";
 import { Config } from "./ConfigService";
-=======
 import { createCloseAccountInstruction } from "@solana/spl-token";
->>>>>>> 78180ce7
 
 export type TransactionRegistryEntry = {
   message: MessageV0;
@@ -129,12 +126,8 @@
     userPublicKey: PublicKey,
     userSignature: string,
     base64Message: string,
-<<<<<<< HEAD
     cfg: Config,
-  ): Promise<{ signature: string }> {
-=======
   ): Promise<{ signature: string; timestamp: number | null }> {
->>>>>>> 78180ce7
     const entry = this.messageRegistry.get(base64Message);
     if (!entry) {
       throw new Error("Transaction not found in registry");
