import { createCloseAccountInstruction } from "@solana/spl-token";
import {
  AddressLookupTableAccount,
  ComputeBudgetInstruction,
  ComputeBudgetProgram,
  Connection,
  Keypair,
  MessageV0,
  PublicKey,
  TransactionConfirmationStatus,
  TransactionInstruction,
  TransactionMessage,
  VersionedTransaction,
<<<<<<< HEAD
  AddressLookupTableAccount,
  TransactionConfirmationStatus,
  ComputeBudgetProgram,
  ComputeBudgetInstruction,
  RpcResponseAndContext,
  SimulatedTransactionResponse,
  SignatureStatus,
=======
>>>>>>> e95fddcf
} from "@solana/web3.js";

import bs58 from "bs58";
<<<<<<< HEAD
import { config } from "../utils/config";
import { ATA_PROGRAM_PUBLIC_KEY, MAX_CHAIN_COMPUTE_UNITS, TOKEN_PROGRAM_PUBLIC_KEY } from "../constants/tokens";
import { Config } from "./ConfigService";
import { createCloseAccountInstruction } from "@solana/spl-token";
import {
  ActiveSwapRequest,
  SubmitSignedTransactionResponse,
  SwapType,
  TransactionRegistryEntry,
  TransactionRegistryData,
} from "../types";
import { SwapService } from "./SwapService";
=======
import {
  ATA_PROGRAM_PUBLIC_KEY,
  JUPITER_PROGRAM_PUBLIC_KEY,
  MAX_CHAIN_COMPUTE_UNITS,
  TOKEN_PROGRAM_PUBLIC_KEY,
} from "../constants/tokens";
import { SwapType } from "../types";
import { config } from "../utils/config";
import { Config } from "./ConfigService";

export type TransactionRegistryEntry = {
  message: MessageV0;
  timestamp: number;
};
>>>>>>> e95fddcf

/**
 * Service for handling all transaction-related operations
 */
export class TransactionService {
  private messageRegistry: Map<string, TransactionRegistryEntry> = new Map();
  private swapService?: SwapService;

  constructor(
    private connection: Connection,
    private feePayerKeypair: Keypair,
  ) {
    this.initializeCleanup();
  }

  setSwapService(swapService: SwapService) {
    if (this.swapService) {
      throw new Error("SwapService can only be set once");
    }
    this.swapService = swapService;
  }

  private initializeCleanup(): void {
    (async () => {
      const cfg = await config();
      setInterval(() => this.cleanupRegistry(), cfg.CLEANUP_INTERVAL);
    })();
  }

  private async cleanupRegistry() {
    const cfg = await config();
    const now = Date.now();
    for (const [key, value] of this.messageRegistry.entries()) {
      if (now - value.timestamp > cfg.REGISTRY_TIMEOUT) {
        this.messageRegistry.delete(key);
      }
    }
  }

  /**
   * Builds a transaction message from instructions
   */
  async buildAndRegisterTransactionMessage(
    instructions: TransactionInstruction[],
    addressLookupTableAccounts: AddressLookupTableAccount[],
    txRegistryData: TransactionRegistryData,
  ): Promise<string> {
    const { message, lastValidBlockHeight } = await this.buildTransactionMessage(
      instructions,
      addressLookupTableAccounts,
    );

    // Register transaction
    const base64Message = this.registerTransaction(
      message,
      lastValidBlockHeight,
      txRegistryData.swapType,
      txRegistryData.autoSlippage,
      txRegistryData.contextSlot,
      txRegistryData.buildAttempts,
      txRegistryData.activeSwapRequest,
      txRegistryData.cfg,
    );

    return base64Message;
  }

  /**
   * Builds a transaction message from instructions
   */
  async buildTransactionMessage(
    instructions: TransactionInstruction[],
    addressLookupTableAccounts: AddressLookupTableAccount[],
  ): Promise<{ message: MessageV0; blockhash: string; lastValidBlockHeight: number }> {
    const { blockhash, lastValidBlockHeight } = await this.connection.getLatestBlockhash();

    const message = new TransactionMessage({
      payerKey: this.feePayerKeypair.publicKey,
      recentBlockhash: blockhash,
      instructions,
    }).compileToV0Message(addressLookupTableAccounts);

    try {
      message.serialize();
    } catch (error) {
      console.error("[buildTransactionMessage] Failed to serialize message:", error);
      throw error;
    }

    return { message, blockhash, lastValidBlockHeight };
  }

  /**
   * Registers a transaction message in the registry
   */
  registerTransaction(
    message: MessageV0,
    lastValidBlockHeight: number,
    swapType: SwapType,
    autoSlippage: boolean,
    contextSlot: number,
    buildAttempts: number,
    activeSwapRequest?: ActiveSwapRequest,
    cfg?: Config,
  ): string {
    const base64Message = Buffer.from(message.serialize()).toString("base64");
    this.messageRegistry.set(base64Message, {
      message,
      lastValidBlockHeight,
      timestamp: Date.now(),
      swapType,
      autoSlippage,
      contextSlot,
      buildAttempts,
      activeSwapRequest,
      cfg,
    });
    return base64Message;
  }

  /**
   * Gets a registered transaction from the registry
   */
  getRegisteredTransaction(base64Message: string): TransactionRegistryEntry | undefined {
    return this.messageRegistry.get(base64Message);
  }

  /**
   * Removes a transaction from the registry
   */
  deleteFromRegistry(base64Message: string): void {
    this.messageRegistry.delete(base64Message);
  }

  /**
   * Signs a transaction with the fee payer
   */
  async signTransaction(transaction: VersionedTransaction): Promise<string> {
    try {
      transaction.sign([this.feePayerKeypair]);
      const signature = transaction.signatures[0];
      if (!signature) {
        throw new Error("No signature found after signing");
      }
      return bs58.encode(signature);
    } catch (e) {
      console.error("[signTransaction] Error signing transaction:", e);
      throw new Error("Failed to sign transaction");
    }
  }

  /**
   * Signs and sends a transaction
   */
  async signAndSendTransaction(
    userPublicKey: PublicKey,
    userSignature: string,
    base64Message: string,
    cfg: Config,
  ): Promise<SubmitSignedTransactionResponse> {
    const entry = this.messageRegistry.get(base64Message);
    if (!entry) {
      throw new Error("Transaction not found in registry");
    }
    const transaction = new VersionedTransaction(entry.message);

    // Add user signature
    const userSignatureBytes = Buffer.from(userSignature, "base64");
    transaction.addSignature(userPublicKey, userSignatureBytes);

    // Add fee payer signature
    const feePayerSignature = await this.signTransaction(transaction);
    const feePayerSignatureBytes = Buffer.from(bs58.decode(feePayerSignature));
    transaction.addSignature(this.feePayerKeypair.publicKey, feePayerSignatureBytes);

    let txid: string = "";

    try {
      console.log("Signature Verification + Slippage Simulation");

      // resimulating, not rebuilding
      const simulation = await this.simulateTransactionWithResim(transaction, entry.contextSlot, true, false);
      if (simulation.value?.err) {
        throw new Error(JSON.stringify(simulation.value.err));
      }

      // Send transaction
      txid = await this.connection.sendTransaction(transaction, {
        skipPreflight: false,
        preflightCommitment: "processed",
        minContextSlot: entry.contextSlot,
      });
    } catch (error) {
      console.log("Tx send failed: " + JSON.stringify(error));

      // don't rebuild transfer swaps
      if (entry.swapType === SwapType.TRANSFER) {
        throw new Error(JSON.stringify(error));
      }

      // TODO: error interpretation

      // don't rebuild if slippage is not auto
      if (entry.buildAttempts + 1 >= cfg.MAX_BUILD_ATTEMPTS || !entry.autoSlippage) {
        throw new Error(JSON.stringify(error));
      }

      // rebuild
      if (!this.swapService) {
        throw new Error("SwapService is not set");
      }
      if (!entry.activeSwapRequest) {
        throw new Error("ActiveSwapRequest is not set");
      }
      if (!entry.cfg) {
        throw new Error("Config is not set");
      }
      this.messageRegistry.delete(base64Message);
      const rebuiltSwapResponse = await this.swapService.buildSwapResponse(
        entry.activeSwapRequest,
        entry.cfg,
        entry.buildAttempts,
      );
      return { responseType: "rebuild", rebuild: rebuiltSwapResponse };
    }

    // tx confirmation and resend case
    try {
      const confirmation = await this.confirmTransaction(txid, entry.lastValidBlockHeight, cfg);

      this.messageRegistry.delete(base64Message);
      let timestamp: number | null = null;
      if (confirmation.value?.slot) {
        for (let attempt = 0; attempt < cfg.CONFIRM_ATTEMPTS / 2 && !timestamp; attempt++) {
          try {
            timestamp = await this.connection.getBlockTime(confirmation.value.slot);
          } catch (error) {
            console.error("[signAndSendTransaction] Error getting block time:", error);
            await new Promise((resolve) => setTimeout(resolve, cfg.CONFIRM_ATTEMPT_DELAY)); // Wait 1 second before next attempt
          }
        }
      }
      return { responseType: "success", txid, timestamp };
    } catch (error) {
      console.error("[signAndSendTransaction] Error confirming transaction:", error);
      return { responseType: "fail", error: JSON.stringify(error) };
    }
  }

  async confirmTransaction(
    txid: string,
    lastValidBlockHeight: number,
    cfg: Config,
  ): Promise<RpcResponseAndContext<SignatureStatus>> {
    const AVG_BLOCK_TIME = 400; // ms
    let blockHeight: number = 0;
    let attempt = 0;

    do {
      blockHeight = await this.connection.getBlockHeight({ commitment: "confirmed" });
      const estimatedTimeTillExpiry = (lastValidBlockHeight - blockHeight) * AVG_BLOCK_TIME;
      const timeToRecheckBlockHeight = Date.now() + estimatedTimeTillExpiry;
      do {
        console.log(`Tx Confirmation Attempt ${attempt + 1}`);
        try {
          const status = await this.connection.getSignatureStatus(txid, {
            searchTransactionHistory: true,
          });

          const acceptedStates: TransactionConfirmationStatus[] = ["confirmed", "finalized"]; // processed is not accepted, 5% orphan chance

          if (status.value?.confirmationStatus && acceptedStates.includes(status.value.confirmationStatus)) {
            return status as RpcResponseAndContext<SignatureStatus>;
          }

          if (status.value?.err) {
            console.error("[confirmTransaction] Error getting transaction confirmation:", status.value.err);
          }
        } catch (error) {
          console.log(`Attempt ${attempt + 1} failed:`, error);
        }
        await new Promise((resolve) => setTimeout(resolve, cfg.CONFIRM_ATTEMPT_DELAY)); // Wait 1 second before next attempt
        attempt++;
      } while (Date.now() < timeToRecheckBlockHeight);
    } while (blockHeight <= lastValidBlockHeight);

    throw new Error("Transaction expired");
  }

  /**
   * Reassigns rent payer in instructions to the fee payer
   */
  reassignRentInstructions(instructions: TransactionInstruction[]): TransactionInstruction[] {
    return instructions.map((instruction) => {
      // If this is an ATA creation instruction, modify it to make fee payer pay for rent
      if (instruction.programId.equals(ATA_PROGRAM_PUBLIC_KEY)) {
        return new TransactionInstruction({
          programId: instruction.programId,
          keys: [
            {
              pubkey: this.feePayerKeypair.publicKey,
              isSigner: true,
              isWritable: true,
            },
            ...instruction.keys.slice(1),
          ],
          data: instruction.data,
        });
      }

      // This is a CloseAccount instruction, receive the residual funds as the FeePayer
      if (
        instruction.programId.equals(TOKEN_PROGRAM_PUBLIC_KEY) &&
        instruction.data.length === 1 &&
        instruction.data[0] === 9
      ) {
        const firstKey = instruction.keys[0];
        if (!firstKey) {
          throw new Error("Invalid instruction: missing account key at index 0");
        }

        return new TransactionInstruction({
          programId: instruction.programId,
          keys: [
            firstKey,
            {
              pubkey: this.feePayerKeypair.publicKey,
              isSigner: false,
              isWritable: true,
            },
            ...instruction.keys.slice(2),
          ],
          data: instruction.data,
        });
      }

      return instruction;
    });
  }

  /**
   * Optimizes compute budget instructions by estimating the compute units and setting a reasonable compute unit price
   * @param instructions - The instructions to optimize
   * @param addressLookupTableAccounts - The address lookup table accounts
   * @param cfg - Config
   * @returns The optimized instructions
   */
  async optimizeComputeInstructions(
    instructions: TransactionInstruction[],
    addressLookupTableAccounts: AddressLookupTableAccount[],
    contextSlot: number,
    cfg: Config,
  ): Promise<TransactionInstruction[]> {
    const { initComputeUnitPrice, filteredInstructions } = this.filterComputeInstructions(instructions, cfg);

    const simulatedComputeUnits = await this.getSimulationComputeUnits(
      filteredInstructions,
      addressLookupTableAccounts,
      contextSlot,
    );

    const estimatedComputeUnitLimit = Math.ceil(simulatedComputeUnits * 1.1);

    // use the least expensive compute unit price, note microLamports is the price per compute unit
    const MAX_COMPUTE_PRICE = cfg.MAX_COMPUTE_PRICE;
    const AUTO_PRIO_MULT = cfg.AUTO_PRIORITY_FEE_MULTIPLIER;
    const computePrice =
      initComputeUnitPrice * AUTO_PRIO_MULT < MAX_COMPUTE_PRICE
        ? initComputeUnitPrice * AUTO_PRIO_MULT
        : MAX_COMPUTE_PRICE;

    // Add the new compute unit limit and price instructions to the beginning of the instructions array
    filteredInstructions.unshift(ComputeBudgetProgram.setComputeUnitPrice({ microLamports: computePrice }));
    filteredInstructions.unshift(ComputeBudgetProgram.setComputeUnitLimit({ units: estimatedComputeUnitLimit }));

    return filteredInstructions;
  }

  /**
   * Creates a token close instruction if needed
   */
  async createTokenCloseInstruction(
    userPublicKey: PublicKey,
    tokenAccount: PublicKey,
    sellTokenId: PublicKey,
    sellQuantity: number,
    swapType: SwapType,
  ): Promise<TransactionInstruction | null> {
    // Skip if user is not selling their entire memecoin stack
    if (swapType !== SwapType.SELL_ALL) {
      return null;
    }

    // Check if the sell quantity is equal to the token account balance
    const balance = await this.getTokenBalance(userPublicKey, sellTokenId);
    if (sellQuantity === balance) {
      const closeInstruction = createCloseAccountInstruction(
        tokenAccount,
        this.feePayerKeypair.publicKey,
        userPublicKey,
      );
      return closeInstruction;
    }
    return null;
  }

  async simulateTransactionWithResim(
    transaction: VersionedTransaction,
    contextSlot: number,
    sigVerify: boolean,
    replaceRecentBlockhash: boolean,
  ): Promise<RpcResponseAndContext<SimulatedTransactionResponse>> {
    // Try simulation multiple times
    const cfg = await config();

    for (let attempt = 0; attempt < cfg.MAX_SIM_ATTEMPTS; attempt++) {
      try {
        const response = await this.connection.simulateTransaction(transaction, {
          replaceRecentBlockhash: replaceRecentBlockhash,
          sigVerify: sigVerify,
          commitment: "processed",
          minContextSlot: contextSlot,
        });
        if (response.value.err) {
          throw new Error(JSON.stringify(response.value.err));
        }
        return response;
      } catch (error) {
        console.log(`Simulation attempt ${attempt + 1}/${cfg.MAX_SIM_ATTEMPTS} failed:`, error);
        if (attempt === cfg.MAX_SIM_ATTEMPTS - 1) {
          throw new Error(JSON.stringify(error));
        }
        await new Promise((resolve) => setTimeout(resolve, 100));
        continue;
      }
    }
    // this should never happen
    throw new Error("Simulation failed after all attempts. No error was provided");
  }

  async getTokenBalance(userPublicKey: PublicKey, tokenMint: PublicKey): Promise<number> {
    const tokenAccounts = await this.connection.getParsedTokenAccountsByOwner(
      userPublicKey,
      { mint: new PublicKey(tokenMint) },
      "processed",
    );

    if (tokenAccounts.value.length === 0 || !tokenAccounts.value[0]?.account.data.parsed.info.tokenAmount.amount)
      return 0;

    const balance = Number(tokenAccounts.value[0].account.data.parsed.info.tokenAmount.amount);
    return balance;
  }

  private async getSimulationComputeUnits(
    instructions: TransactionInstruction[],
    addressLookupTableAccounts: AddressLookupTableAccount[],
    contextSlot: number,
  ): Promise<number> {
    const simulatedInstructions = [
      // Set max limit in simulation so tx succeeds and the necessary compute unit limit can be calculated
      ComputeBudgetProgram.setComputeUnitLimit({ units: MAX_CHAIN_COMPUTE_UNITS }),
      ...instructions,
    ];

    const testTransaction = new VersionedTransaction(
      new TransactionMessage({
        instructions: simulatedInstructions,
        payerKey: this.feePayerKeypair.publicKey,
        recentBlockhash: PublicKey.default.toString(), // doesn't matter due to replaceRecentBlockhash
      }).compileToV0Message(addressLookupTableAccounts),
    );

    console.log("Compute Unit Simulation");

    const rpcResponse = await this.simulateTransactionWithResim(testTransaction, contextSlot, false, true);

    if (!rpcResponse.value.unitsConsumed) {
      throw new Error("Transaction sim returned undefined unitsConsumed");
    }

    return rpcResponse.value.unitsConsumed;
  }

  private filterComputeInstructions(instructions: TransactionInstruction[], cfg: Config) {
    const computeUnitLimitIndex = instructions.findIndex(
      (ix) => ix.programId.equals(ComputeBudgetProgram.programId) && ix.data[0] === 0x02,
    );
    const computeUnitPriceIndex = instructions.findIndex(
      (ix) => ix.programId.equals(ComputeBudgetProgram.programId) && ix.data[0] === 0x03,
    );

    const initComputeUnitPrice =
      computeUnitPriceIndex >= 0
        ? Number(ComputeBudgetInstruction.decodeSetComputeUnitPrice(instructions[computeUnitPriceIndex]!).microLamports)
        : cfg.MAX_COMPUTE_PRICE; // the "!" is redundant, as we just found it above and `>= 0` check ensures it's exists. Just satisfies the linter.

    // Remove the initial compute unit limit and price instructions, handling the case where removing the first affects the index of the second
    const filteredInstructions = instructions.filter(
      (_, index) => index !== computeUnitLimitIndex && index !== computeUnitPriceIndex,
    );

    return {
      initComputeUnitPrice,
      filteredInstructions,
    };
  }
}<|MERGE_RESOLUTION|>--- conflicted
+++ resolved
@@ -11,24 +11,13 @@
   TransactionInstruction,
   TransactionMessage,
   VersionedTransaction,
-<<<<<<< HEAD
-  AddressLookupTableAccount,
-  TransactionConfirmationStatus,
-  ComputeBudgetProgram,
-  ComputeBudgetInstruction,
   RpcResponseAndContext,
   SimulatedTransactionResponse,
   SignatureStatus,
-=======
->>>>>>> e95fddcf
 } from "@solana/web3.js";
 
 import bs58 from "bs58";
-<<<<<<< HEAD
-import { config } from "../utils/config";
 import { ATA_PROGRAM_PUBLIC_KEY, MAX_CHAIN_COMPUTE_UNITS, TOKEN_PROGRAM_PUBLIC_KEY } from "../constants/tokens";
-import { Config } from "./ConfigService";
-import { createCloseAccountInstruction } from "@solana/spl-token";
 import {
   ActiveSwapRequest,
   SubmitSignedTransactionResponse,
@@ -36,23 +25,9 @@
   TransactionRegistryEntry,
   TransactionRegistryData,
 } from "../types";
-import { SwapService } from "./SwapService";
-=======
-import {
-  ATA_PROGRAM_PUBLIC_KEY,
-  JUPITER_PROGRAM_PUBLIC_KEY,
-  MAX_CHAIN_COMPUTE_UNITS,
-  TOKEN_PROGRAM_PUBLIC_KEY,
-} from "../constants/tokens";
-import { SwapType } from "../types";
 import { config } from "../utils/config";
 import { Config } from "./ConfigService";
-
-export type TransactionRegistryEntry = {
-  message: MessageV0;
-  timestamp: number;
-};
->>>>>>> e95fddcf
+import { SwapService } from "./SwapService";
 
 /**
  * Service for handling all transaction-related operations
