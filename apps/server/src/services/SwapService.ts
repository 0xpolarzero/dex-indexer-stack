<<<<<<< HEAD
import { Subject, interval, switchMap } from "rxjs";
import { JupiterService } from "./JupiterService";
import { TransactionService } from "./TransactionService";
import { FeeService } from "../services/FeeService";
import { ActiveSwapRequest, PrebuildSwapResponse, SwapSubscription, SwapType, TransactionRegistryData } from "../types";
=======
>>>>>>> e95fddcf
import { QuoteGetRequest } from "@jup-ag/api";
import { Connection, PublicKey, TransactionInstruction } from "@solana/web3.js";
import { Subject, interval, switchMap } from "rxjs";
import { USDC_MAINNET_PUBLIC_KEY } from "../constants/tokens";
import { FeeService } from "../services/FeeService";
import { ActiveSwapRequest, PrebuildSwapResponse, SwapSubscription, SwapType } from "../types";
import { config } from "../utils/config";
import { Config } from "./ConfigService";
import { JupiterService } from "./JupiterService";
import { TransactionService } from "./TransactionService";

export class SwapService {
  private swapSubscriptions: Map<string, SwapSubscription> = new Map();

  constructor(
    private jupiter: JupiterService,
    private transactionService: TransactionService,
    private feeService: FeeService,
    private connection: Connection,
  ) {
    // Tell TransactionService about this SwapService instance
    this.transactionService.setSwapService(this);
  }

  async buildSwapResponse(
    request: ActiveSwapRequest,
    cfg: Config,
    priorBuildAttempts: number = 0,
  ): Promise<PrebuildSwapResponse> {
    if (!request.sellTokenAccount) {
      throw new Error("Sell token account is required but was not provided");
    }

    if (request.slippageBps && request.slippageBps > cfg.USER_SLIPPAGE_BPS_MAX) {
      throw new Error("Slippage bps is too high");
    }

    if (request.slippageBps && request.slippageBps < cfg.MIN_SLIPPAGE_BPS) {
      throw new Error("Slippage bps must be greater than " + cfg.MIN_SLIPPAGE_BPS);
    }

    // Determine swap type
    const swapType = await this.determineSwapType(request);

    // Calculate fee if swap type is buy
    const buyFeeAmount =
      SwapType.BUY === swapType ? this.feeService.calculateFeeAmount(request.sellQuantity, swapType, cfg) : 0;
    const swapAmount = request.sellQuantity - buyFeeAmount;

    // Create token account close instruction if swap type is sell_all (conditional occurs within function)
    const tokenCloseInstruction = await this.transactionService.createTokenCloseInstruction(
      request.userPublicKey,
      request.sellTokenAccount,
      new PublicKey(request.sellTokenId),
      request.sellQuantity,
      swapType,
    );

    // there are 3 different forms of slippage settings, ordered by priority
    // 1. user provided slippage bps
    // 2. auto slippage set to true with a max slippage bps
    // 3. auto slippage set to false, use MAX_DEFAULT_SLIPPAGE_BPS

    const slippageSettings = {
      slippageBps: request.slippageBps
        ? request.slippageBps
        : cfg.AUTO_SLIPPAGE
          ? undefined
          : cfg.MAX_DEFAULT_SLIPPAGE_BPS,
      autoSlippage: request.slippageBps ? false : cfg.AUTO_SLIPPAGE,
      maxAutoSlippageBps: cfg.MAX_AUTO_SLIPPAGE_BPS,
      autoSlippageCollisionUsdValue: cfg.AUTO_SLIPPAGE_COLLISION_USD_VALUE,
    };

    // Get swap instructions from Jupiter
    // if slippageBps is provided, use it
    // if slippageBps is not provided, use autoSlippage if its true, otherwise use MAX_DEFAULT_SLIPPAGE_BPS
    const swapInstructionRequest: QuoteGetRequest = {
      inputMint: request.sellTokenId,
      outputMint: request.buyTokenId,
      amount: swapAmount,
      slippageBps: slippageSettings.slippageBps,
      autoSlippage: slippageSettings.autoSlippage,
      maxAutoSlippageBps: slippageSettings.maxAutoSlippageBps,
      autoSlippageCollisionUsdValue: slippageSettings.autoSlippageCollisionUsdValue,
      onlyDirectRoutes: false,
      restrictIntermediateTokens: true,
      maxAccounts: cfg.MAX_ACCOUNTS,
      asLegacyTransaction: false,
    };

    // Where rebuilding occurs
    for (let buildAttempt = priorBuildAttempts + 1; buildAttempt < cfg.MAX_BUILD_ATTEMPTS + 1; buildAttempt++) {
      console.log("Building swap response attempt " + buildAttempt);
      try {
        const {
          instructions: swapInstructions,
          addressLookupTableAccounts,
          quote,
        } = await this.jupiter.getSwapInstructions(swapInstructionRequest, request.userPublicKey);
        console.log("Quoted auto slippage", quote.computedAutoSlippage);
        console.log("Quoted slippage bps", quote.slippageBps);
        console.log("Quoted outAmount", quote.outAmount);
        console.log("Quote Slot Context", quote.contextSlot);

        if (!swapInstructions?.length) {
          throw new Error("No swap instruction received");
        }

        let feeTransferInstruction: TransactionInstruction | null = null;

        // Create fee transfer instruction
        if (swapType === SwapType.BUY) {
          feeTransferInstruction = this.feeService.createFeeTransferInstruction(
            request.sellTokenAccount,
            request.userPublicKey,
            buyFeeAmount,
          );
        } else if (swapType === SwapType.SELL_ALL || swapType === SwapType.SELL_PARTIAL) {
          const sellFeeAmount = this.feeService.calculateFeeAmount(Number(quote.outAmount), swapType, cfg);
          feeTransferInstruction = this.feeService.createFeeTransferInstruction(
            request.buyTokenAccount,
            request.userPublicKey,
            sellFeeAmount,
          );
        } else {
          throw new Error("Invalid swap type");
        }

        const organizedInstructions = this.organizeInstructions(
          swapInstructions,
          feeTransferInstruction,
          tokenCloseInstruction,
        );

        // Reassign rent payer in instructions
        const rentReassignedInstructions = this.transactionService.reassignRentInstructions(organizedInstructions);

        // estimate compute budget
        const optimizedInstructions = await this.transactionService.optimizeComputeInstructions(
          rentReassignedInstructions,
          addressLookupTableAccounts,
          quote.contextSlot ?? 0,
          cfg,
        );

        const txRegistryData: TransactionRegistryData = {
          timestamp: Date.now(),
          swapType: swapType,
          autoSlippage: slippageSettings.autoSlippage,
          contextSlot: quote.contextSlot ?? 0,
          buildAttempts: buildAttempt,
          activeSwapRequest: request,
          cfg: cfg,
        };

        // Build transaction message
        const base64Message = await this.transactionService.buildAndRegisterTransactionMessage(
          optimizedInstructions,
          addressLookupTableAccounts,
          txRegistryData,
        );

        const response: PrebuildSwapResponse = {
          transactionMessageBase64: base64Message,
          ...request,
          hasFee: !!feeTransferInstruction,
          timestamp: Date.now(),
        };

        return response;
      } catch (error) {
        console.log("Swap build attempt " + buildAttempt + " failed: " + JSON.stringify(error));
        // TODO: interpret error before rebuilding to validate if slippage issue

        if (buildAttempt >= cfg.MAX_BUILD_ATTEMPTS || !slippageSettings.autoSlippage) {
          throw new Error(error as string);
        }
        continue; // try again in next loop
      }
    }

    // Should never reach here, just satisfying typescript linter
    throw new Error("Swap build failed after " + cfg.MAX_BUILD_ATTEMPTS + " attempts");
  }

  private async determineSwapType(request: ActiveSwapRequest): Promise<SwapType> {
    if (request.buyTokenId === USDC_MAINNET_PUBLIC_KEY.toString()) {
      const sellTokenBalance = await this.connection.getTokenAccountBalance(request.sellTokenAccount, "processed");
      if (!sellTokenBalance.value.amount) {
        throw new Error("Sell token balance is null");
      }
      // if balance is greater than sellQuantity, return SELL_PARTIAL
      if (Number(sellTokenBalance.value.amount) > request.sellQuantity) {
        return SwapType.SELL_PARTIAL;
      }
      // if balance is equal to sellQuantity, return SELL_ALL
      if (Number(sellTokenBalance.value.amount) === request.sellQuantity) {
        return SwapType.SELL_ALL;
      }
      // otherwise, throw error as not enough balance. show balance in thrown error.
      throw new Error(`Not enough memecoin balance. Observed balance: ${Number(sellTokenBalance.value.uiAmount)}`);
    } else {
      return SwapType.BUY;
    }
  }

  private organizeInstructions(
    swapInstructions: TransactionInstruction[],
    feeTransferInstruction: TransactionInstruction | null,
    tokenCloseInstruction: TransactionInstruction | null,
  ): TransactionInstruction[] {
    const instructions = [...swapInstructions];
    if (feeTransferInstruction) {
      instructions.push(feeTransferInstruction);
    }
    if (tokenCloseInstruction) {
      instructions.push(tokenCloseInstruction);
    }
    return instructions;
  }

  getMessageFromRegistry(transactionMessageBase64: string) {
    return this.transactionService.getRegisteredTransaction(transactionMessageBase64);
  }

  deleteMessageFromRegistry(transactionMessageBase64: string) {
    this.transactionService.deleteFromRegistry(transactionMessageBase64);
  }

  hasActiveStream(userId: string): boolean {
    return this.swapSubscriptions.has(userId);
  }

  getActiveRequest(userId: string): ActiveSwapRequest | undefined {
    return this.swapSubscriptions.get(userId)?.request;
  }

  updateActiveRequest(userId: string, request: ActiveSwapRequest): void {
    const subscription = this.swapSubscriptions.get(userId);
    if (!subscription) {
      throw new Error("No active swap stream found");
    }
    subscription.request = request;
  }

  async startSwapStream(userId: string, request: ActiveSwapRequest) {
    if (!this.swapSubscriptions.has(userId)) {
      const subject = new Subject<PrebuildSwapResponse>();

      // Create 1-second interval stream
      const subscription = interval(1000)
        .pipe(
          switchMap(async () => {
            const currentRequest = this.swapSubscriptions.get(userId)?.request;
            if (!currentRequest) return null;
            const cfg = await config();
            return this.buildSwapResponse(currentRequest, cfg);
          }),
        )
        .subscribe((response: PrebuildSwapResponse | null) => {
          if (response) {
            subject.next(response);
          }
        });

      this.swapSubscriptions.set(userId, { subject, subscription, request });
    }

    return this.swapSubscriptions.get(userId)?.subject;
  }

  async stopSwapStream(userId: string) {
    const subscription = this.swapSubscriptions.get(userId);
    if (subscription) {
      subscription.subscription.unsubscribe();
      subscription.subject.complete();
      this.swapSubscriptions.delete(userId);
    }
  }
}<|MERGE_RESOLUTION|>--- conflicted
+++ resolved
@@ -1,17 +1,9 @@
-<<<<<<< HEAD
-import { Subject, interval, switchMap } from "rxjs";
-import { JupiterService } from "./JupiterService";
-import { TransactionService } from "./TransactionService";
-import { FeeService } from "../services/FeeService";
-import { ActiveSwapRequest, PrebuildSwapResponse, SwapSubscription, SwapType, TransactionRegistryData } from "../types";
-=======
->>>>>>> e95fddcf
 import { QuoteGetRequest } from "@jup-ag/api";
 import { Connection, PublicKey, TransactionInstruction } from "@solana/web3.js";
 import { Subject, interval, switchMap } from "rxjs";
 import { USDC_MAINNET_PUBLIC_KEY } from "../constants/tokens";
 import { FeeService } from "../services/FeeService";
-import { ActiveSwapRequest, PrebuildSwapResponse, SwapSubscription, SwapType } from "../types";
+import { ActiveSwapRequest, PrebuildSwapResponse, SwapSubscription, SwapType, TransactionRegistryData } from "../types";
 import { config } from "../utils/config";
 import { Config } from "./ConfigService";
 import { JupiterService } from "./JupiterService";
