--- conflicted
+++ resolved
@@ -25,10 +25,7 @@
 import { USDC_MAINNET_PUBLIC_KEY } from "../constants/tokens";
 import { config } from "../utils/config";
 import { ConfigService } from "../services/ConfigService";
-<<<<<<< HEAD
 import { PushService } from "./ApplePushService";
-=======
->>>>>>> 5e14310e
 
 /**
  * Service class handling token trading, swaps, and user operations
@@ -347,7 +344,9 @@
   async getAllTokenBalances(
     jwtToken: string,
   ): Promise<{ tokenBalances: Array<{ mint: string; balanceToken: number }> }> {
-    const { walletPublicKey } = await this.authService.getUserContext(jwtToken);
+    console.log("getting context");
+    const { walletPublicKey } = await this.authService.getUserContext(jwtToken);
+    console.log("context");
 
     const tokenAccounts = await this.connection.getParsedTokenAccountsByOwner(
       walletPublicKey,
