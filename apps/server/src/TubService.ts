import { Codex } from "@codex-data/sdk";
import { PrivyClient, WalletWithMetadata } from "@privy-io/server-auth";
import { PublicKey, SendTransactionError, Transaction } from "@solana/web3.js";
import { createTransferInstruction, getAssociatedTokenAddressSync } from "@solana/spl-token";
import { GqlClient } from "@tub/gql";
import { PrebuildSwapResponse, UserPrebuildSwapRequest } from "../types/PrebuildSwapRequest";
import { OctaneService } from "./OctaneService";
<<<<<<< HEAD
import { Subject, interval, switchMap } from "rxjs";
=======
import { Subject, interval, switchMap, Subscription } from "rxjs";
>>>>>>> 0e715ac7
import { config } from "dotenv";
import bs58 from "bs58";

config({ path: "../../.env" });

const USDC_DEV_PUBLIC_KEY = new PublicKey("4zMMC9srt5Ri5X14GAgXhaHii3GnPAEERYPJgZJDncDU"); // The address of the USDC token on Solana Devnet
const USDC_MAINNET_PUBLIC_KEY = new PublicKey("EPjFWdd5AufqSSqeM2qN1xzybapC8G4wEGGkZwyTDt1v"); // The address of the USDC token on Solana Mainnet
const SOL_MAINNET_PUBLIC_KEY = new PublicKey("So11111111111111111111111111111111111111112"); // The address of the SOL token on Solana Mainnet

// Internal type that extends UserPrebuildSwapRequest with derived addresses
type ActiveSwapRequest = UserPrebuildSwapRequest & {
  buyTokenAccount: PublicKey;
  sellTokenAccount: PublicKey;
  userPublicKey: PublicKey;
};

/**
 * Type for managing active swap stream subscriptions
 */
interface SwapSubscription {
  /** Subject that emits new swap transactions */
  subject: Subject<PrebuildSwapResponse>;
  /** RxJS subscription for cleanup */
  subscription: Subscription;
}

/**
 * Service class handling token trading, swaps, and user operations
 */
export class TubService {
  private gql: GqlClient["db"];
  private octane: OctaneService;
  private privy: PrivyClient;
  private codexSdk: Codex;
  private activeSwapRequests: Map<string, ActiveSwapRequest> = new Map();
  private swapRegistry: Map<string, PrebuildSwapResponse & { transaction: Transaction }> = new Map();
  private swapSubscriptions: Map<string, SwapSubscription> = new Map();

  private readonly REGISTRY_TIMEOUT = 5 * 60 * 1000; // 5 minutes in milliseconds

  /**
   * Creates a new instance of TubService
   * @param gqlClient - GraphQL client for database operations
   * @param privy - Privy client for authentication
   * @param octane - OctaneService instance for transaction handling
   */
  constructor(gqlClient: GqlClient["db"], privy: PrivyClient, codexSdk: Codex, octane: OctaneService) {
    this.gql = gqlClient;
    this.octane = octane;
    this.privy = privy;
    this.codexSdk = codexSdk;

    // Start cleanup interval
    setInterval(() => this.cleanupRegistry(), 60 * 1000); // Run cleanup every minute
  }

  private cleanupRegistry() {
    const now = Date.now();
    for (const [key, value] of this.swapRegistry.entries()) {
      if (now - value.timestamp > this.REGISTRY_TIMEOUT) {
        this.swapRegistry.delete(key);
      }
    }
  }

  /**
   * Verifies a JWT token and returns the associated user ID
   * @param token - JWT token to verify
   * @returns The verified user ID
   * @throws Error if JWT is invalid
   */
  protected async verifyJWT(token: string): Promise<string> {
    try {
      const verifiedClaims = await this.privy.verifyAuthToken(token);
      return verifiedClaims.userId;
    } catch (e: unknown) {
      throw new Error(`Invalid JWT: ${e instanceof Error ? e.message : "Unknown error"}`);
    }
  }

  /**
   * Retrieves a user's Solana wallet address
   * @param userId - The user's ID
   * @returns The user's Solana wallet address or undefined if not found
   */
  protected async getUserWallet(userId: string): Promise<string | undefined> {
    const user = await this.privy.getUserById(userId);

    const solanaWallet = user.linkedAccounts.find(
      (account) => account.type === "wallet" && account.chainType === "solana",
    ) as WalletWithMetadata | undefined;
    return solanaWallet?.address;
  }

  getStatus(): { status: number } {
    return { status: 200 };
  }

  // !! TODO: implement this after transaction success
  async sellToken(jwtToken: string, tokenId: string, amount: bigint, tokenPrice: number) {
    const accountId = await this.verifyJWT(jwtToken);
    const wallet = await this.getUserWallet(accountId);
    if (!wallet) {
      throw new Error("User does not have a wallet");
    }
    const result = await this.gql.SellTokenMutation({
      wallet,
      token: tokenId,
      amount: amount.toString(),
      token_price: tokenPrice.toString(),
    });

    if (result.error) {
      throw new Error(result.error.message);
    }

    return result.data;
  }

  // !! TODO: implement this after transaction success
  async buyToken(jwtToken: string, tokenId: string, amount: bigint, tokenPrice: number) {
    const accountId = await this.verifyJWT(jwtToken);
    const wallet = await this.getUserWallet(accountId);
    if (!wallet) {
      throw new Error("User does not have a wallet");
    }
    const result = await this.gql.BuyTokenMutation({
      wallet,
      token: tokenId,
      amount: amount.toString(),
      token_price: tokenPrice.toString(),
    });

    if (result.error) {
      throw new Error(result.error.message);
    }
    return result.data;
  }

  async airdropNativeToUser(jwtToken: string, amount: bigint) {
    const accountId = await this.verifyJWT(jwtToken);
    const wallet = await this.getUserWallet(accountId);
    if (!wallet) {
      throw new Error("User does not have a wallet");
    }
    const result = await this.gql.AirdropNativeToWalletMutation({
      wallet,
      amount: amount.toString(),
    });

    if (result.error) {
      throw new Error(result.error.message);
    }

    return result.data;
  }

  /**
   * Records a client event in the database
   * @param event - Event details to record
   * @param token - JWT token for authentication
   * @returns ID of the recorded event
   * @throws Error if recording fails
   */
  async recordClientEvent(
    event: {
      userAgent: string;
      eventName: string;
      metadata?: string;
      errorDetails?: string;
      source?: string;
      buildVersion?: string;
    },
    token: string,
  ) {
    const accountId = await this.verifyJWT(token);
    const wallet = await this.getUserWallet(accountId);

    if (!wallet) {
      throw new Error("User does not have a wallet");
    }

    const result = await this.gql.AddClientEventMutation({
      user_agent: event.userAgent,
      event_name: event.eventName,
      metadata: event.metadata,
      user_wallet: wallet,
      error_details: event.errorDetails,
      source: event.source,
      build: event.buildVersion,
    });

    const id = result.data?.insert_analytics_client_event_one?.id;

    if (!id) {
      throw new Error("Failed to record client event. Missing ID.");
    }

    if (result.error) {
      throw new Error(result.error.message);
    }

    return id;
  }

  async requestCodexToken(expiration?: number) {
    expiration = expiration ?? 3600 * 1000;
    const res = await this.codexSdk.mutations.createApiTokens({
      input: { expiresIn: expiration },
    });

    const token = res.createApiTokens[0]?.token;
    const expiry = res.createApiTokens[0]?.expiresTimeString;
    if (!token || !expiry) {
      throw new Error("Failed to create Codex API token");
    }
    return { token: `Bearer ${token}`, expiry };
  }

  /**
   * Builds a swap transaction for exchanging tokens that enables a server-side fee payer
   * @param jwtToken - The JWT token for user authentication
   * @param request - The swap request parameters
   * @param request.buyTokenId - Public key of the token to receive
   * @param request.sellTokenId - Public key of the token to sell
   * @param request.sellQuantity - Amount of tokens to sell (in token's base units)
   * @returns {Promise<PrebuildSwapResponse>} Object containing the base64-encoded transaction and metadata
   * @throws {Error} If user has no wallet or if swap building fails
   *
<<<<<<< HEAD
=======
   * @remarks
   * The returned transaction will be stored in the registry for 5 minutes. After signing,
   * the user should submit the transaction and signature to `signAndSendTransaction`.
   *
>>>>>>> 0e715ac7
   * @example
   * // Get transaction to swap 1 USDC for SOL
   * const response = await tubService.fetchSwap(jwt, {
   *   buyTokenId: "So11111111111111111111111111111111111111112",  // SOL
   *   sellTokenId: "EPjFWdd5AufqSSqeM2qN1xzybapC8G4wEGGkZwyTDt1v", // USDC
   *   sellQuantity: 1e6 // 1 USDC. Other tokens may be 1e9 standard
   * });
   */
  async fetchSwap(jwtToken: string, request: UserPrebuildSwapRequest): Promise<PrebuildSwapResponse> {
    const userId = await this.verifyJWT(jwtToken);

    const userWallet = await this.getUserWallet(userId);
    if (!userWallet) {
      throw new Error("User does not have a wallet registered with Privy");
    }

    const userPublicKey = new PublicKey(userWallet);

    const derivedAccounts = await this.deriveTokenAccounts(userPublicKey, request.buyTokenId, request.sellTokenId);

    const activeRequest: ActiveSwapRequest = {
      ...request,
      ...derivedAccounts,
      userPublicKey,
    };

    try {
      const response = await this.buildSwapResponse(activeRequest);
      return response;
    } catch (error) {
      console.error("[fetchSwap] Error:", error);
      throw new Error(`Failed to build swap response: ${error}`);
    }
  }
  /**
   * Builds a swap transaction for exchanging tokens and signs it with the fee payer.
   * @dev Once user signs, the transaction is complete and can be directly submitted to Solana RPC by the user.
   * @param jwtToken - The JWT token for user authentication
   * @param request - The swap request parameters
   * @param request.buyTokenId - Public key of the token to receive
   * @param request.sellTokenId - Public key of the token to sell
   * @param request.sellQuantity - Amount of tokens to sell (in token's base units)
   * @returns {Promise<PrebuildSwapResponse>} Object containing the base64-encoded transaction and metadata
   * @throws {Error} If user has no wallet or if swap building fails
   *
   * @example
   * const response = await tubService.fetchSwap(jwt, {
   *   buyTokenId: "So11111111111111111111111111111111111111112",  // SOL
   *   sellTokenId: "EPjFWdd5AufqSSqeM2qN1xzybapC8G4wEGGkZwyTDt1v", // USDC
   *   sellQuantity: 1e6 // 1 USDC. Other tokens may be 1e9 standard
   * });
   */
  async fetchPresignedSwap(jwtToken: string, request: UserPrebuildSwapRequest): Promise<PrebuildSwapResponse> {
    const fetchSwapResponse = await this.fetchSwap(jwtToken, request);
    const transaction = Transaction.from(Buffer.from(fetchSwapResponse.transactionBase64, "base64"));

    const feePayerSignature = await this.octane.signTransactionWithoutCheckingTokenFee(transaction);
    const feePayerSignatureBytes = Buffer.from(bs58.decode(feePayerSignature));
    transaction.addSignature(this.octane.getSettings().feePayerPublicKey, feePayerSignatureBytes);

    fetchSwapResponse.transactionBase64 = Buffer.from(transaction.serialize({ verifySignatures: false })).toString(
      "base64",
    );
    return fetchSwapResponse;
  }

  /**
   * A test transaction with hardcoded 1 USDC to sell into SOL
   * @param jwtToken - The user's JWT token
   * @returns A constructed, signable transaction
   */
  async get1USDCToSOLTransaction(jwtToken: string) {
    return this.fetchSwap(jwtToken, {
      buyTokenId: SOL_MAINNET_PUBLIC_KEY.toString(),
      sellTokenId: USDC_MAINNET_PUBLIC_KEY.toString(),
      sellQuantity: 1e6, // 1 USDC
    });
  }

  /**
   * Starts a stream of built swap transactions for a user to sign
   * @param jwtToken - The user's JWT token
   * @param request - The swap request parameters
   * @returns A Subject that emits base64-encoded transactions
   */
  async startSwapStream(jwtToken: string, request: UserPrebuildSwapRequest) {
    const userId = await this.verifyJWT(jwtToken);
    const userWallet = await this.getUserWallet(userId);
    if (!userWallet) {
      throw new Error("User does not have a wallet registered with Privy");
    }

    const userPublicKey = new PublicKey(userWallet);
    const derivedAccounts = await this.deriveTokenAccounts(userPublicKey, request.buyTokenId, request.sellTokenId);

    // Store the enhanced request
    this.activeSwapRequests.set(userId, {
      ...request,
      ...derivedAccounts,
      userPublicKey,
    });

    if (!this.swapSubscriptions.has(userId)) {
      const subject = new Subject<PrebuildSwapResponse>();

      // Create 1-second interval stream
      const subscription = interval(1000)
        .pipe(
          switchMap(async () => {
            const currentRequest = this.activeSwapRequests.get(userId);
            if (!currentRequest) return null;
            return this.buildSwapResponse(currentRequest);
          }),
        )
        .subscribe((response: PrebuildSwapResponse | null) => {
          if (response) {
            subject.next(response);
          }
        });

      this.swapSubscriptions.set(userId, { subject, subscription });
    }

    return this.swapSubscriptions.get(userId)!.subject;
  }

  /**
   * Updates parameters for an active swap request and returns a new transaction
   * @param jwtToken - The user's JWT token
   * @param updates - New parameters to update
   * @param updates.buyTokenId - Optional new token to receive
   * @param updates.sellTokenId - Optional new token to sell
   * @param updates.sellQuantity - Optional new amount to sell
   * @returns {Promise<PrebuildSwapResponse>} New swap transaction with updated parameters
   * @throws {Error} If no active request exists or if building new transaction fails
   *
   * @remarks
   * If token IDs are changed, new token accounts will be derived.
   * The new transaction will be stored in the registry for 5 minutes.
   *
   * @example
   * // Update sell quantity to 2 USDC
   * const response = await tubService.updateSwapRequest(jwt, {
   *   sellQuantity: 2e6 // Other tokens may have 1e9 standard
   * });
   */
  async updateSwapRequest(jwtToken: string, updates: Partial<UserPrebuildSwapRequest>) {
    const userId = await this.verifyJWT(jwtToken);
    const userWallet = await this.getUserWallet(userId);
    if (!userWallet) {
      throw new Error("User does not have a wallet registered with Privy");
    }
    const userPublicKey = new PublicKey(userWallet);

    const current = this.activeSwapRequests.get(userId);
    if (current) {
      // Re-derive accounts if tokens changed
      const needsNewDerivedAccounts =
        (updates.buyTokenId && updates.buyTokenId !== current.buyTokenId) ||
        (updates.sellTokenId && updates.sellTokenId !== current.sellTokenId);

      const derivedAccounts = needsNewDerivedAccounts
        ? await this.deriveTokenAccounts(
            userPublicKey,
            updates.buyTokenId ?? current.buyTokenId,
            updates.sellTokenId ?? current.sellTokenId,
          )
        : {};

      const updated = { ...current, ...updates, ...derivedAccounts };

      // Update active request for streaming
      this.activeSwapRequests.set(userId, updated);

      // Build new swap response and update registry
      try {
        const response = await this.buildSwapResponse(updated);
        return response;
      } catch (error) {
        console.error("[updateSwapRequest] Error:", error);
        throw new Error(`Failed to build updated swap response: ${error}`);
      }
    } else {
      throw new Error(`[updateSwapRequest] No active swap request found for user ${userId}`);
    }
  }

  /**
   * Stops an active swap stream for a user
   * @param jwtToken - The user's JWT token
   */
  async stopSwapStream(jwtToken: string) {
    const userId = await this.verifyJWT(jwtToken);

    this.activeSwapRequests.delete(userId);
    const swapSubscription = this.swapSubscriptions.get(userId);
    if (swapSubscription) {
      swapSubscription.subscription.unsubscribe();
      swapSubscription.subject.complete();
      this.swapSubscriptions.delete(userId);
    } else {
      throw new Error(`[stopSwapStream] No active stream found for user ${userId}`);
    }
  }

  /**
   * Validates, signs, and sends a transaction with user and fee payer signatures
   * @param jwtToken - The user's JWT token
   * @param userSignature - The user's base64-encoded signature for the transaction
   * @param base64Transaction - The original base64-encoded transaction from fetchSwap
   * @returns Object containing the transaction signature
   * @throws Error if transaction not found in registry, invalid signatures, or processing fails
   *
   * @remarks
   * This method expects the exact transaction returned by fetchSwap. The transaction must
   * be in the registry (valid for 5 minutes) and must be signed by the user. The server
   * will add the fee payer signature and submit the transaction.
   */
  async signAndSendTransaction(
    jwtToken: string,
    userSignature: string,
    base64Transaction: string,
  ): Promise<{ txId: string }> {
    try {
      const userId = await this.verifyJWT(jwtToken);

      const registryEntry = this.swapRegistry.get(base64Transaction);
      if (!registryEntry) {
        throw new Error("Transaction not found in registry");
      }

      const walletAddress = await this.getUserWallet(userId);
      if (!walletAddress) {
        throw new Error("User does not have a wallet registered with Privy");
      }
      const userPublicKey = new PublicKey(walletAddress);

      // Create a new transaction from the registry entry
      const transaction = Transaction.from(Buffer.from(base64Transaction, "base64"));

<<<<<<< HEAD
      // Add user signature
      const userSignatureBytes = Buffer.from(bs58.decode(userSignature));
=======
      // Convert base64 signature to bytes
      const userSignatureBytes = Buffer.from(userSignature, "base64");
>>>>>>> 0e715ac7
      transaction.addSignature(userPublicKey, userSignatureBytes);

      // In test environment, skip token fee validation
      // !! TODO: Currently set to always be true. There's an error with Octane using an old RPC Method that no longer exists.
      // Once fixed, this if/then can be removed. Even then, as long as we're using the tx registry this shouldn't be an issue.
<<<<<<< HEAD
=======
      // eslint-disable-next-line no-constant-condition
      if (true) {
        const feePayerSignature = await this.octane.signTransactionWithoutCheckingTokenFee(transaction);
        const feePayerSignatureBytes = Buffer.from(bs58.decode(feePayerSignature));
        transaction.addSignature(this.octane.getSettings().feePayerPublicKey, feePayerSignatureBytes);
      } else {
        let feePayerSignature;
        if (registryEntry!.hasFee) {
          feePayerSignature = await this.octane.signTransactionWithTokenFee(
            transaction,
            true, // buyWithUSDCBool
            new PublicKey(USDC_MAINNET_PUBLIC_KEY.toString()), // USDC
            6, // tokenDecimals
          );
        } else {
          feePayerSignature = await this.octane.signTransactionWithoutCheckingTokenFee(transaction);
        }
>>>>>>> 0e715ac7

      const feePayerSignature = await this.octane.signTransactionWithoutTokenFee(transaction);
      const feePayerSignatureBytes = Buffer.from(bs58.decode(feePayerSignature));
      transaction.addSignature(this.octane.getSettings().feePayerPublicKey, feePayerSignatureBytes);

      //   let feePayerSignature;
      //   if (registryEntry.hasFee) {
      //     feePayerSignature = await this.octane.signTransactionWithTokenFee(
      //       transaction,
      //       true, // buyWithUSDCBool
      //       new PublicKey(USDC_MAINNET_PUBLIC_KEY.toString()), // USDC
      //       6, // tokenDecimals
      //     );
      //   } else {
      //     feePayerSignature = await this.octane.signTransactionWithoutTokenFee(transaction);
      //   }

      //   const feePayerSignatureBytes = Buffer.from(bs58.decode(feePayerSignature));
      //   transaction.addSignature(this.octane.getSettings().feePayerPublicKey, feePayerSignatureBytes);

      // Send the fully signed transaction
      const txid = await this.octane
        .getSettings()
        .connection.sendRawTransaction(transaction.serialize(), { skipPreflight: false });
      console.log(`[signAndSendTransaction] Transaction sent with ID: ${txid}`);

      // Wait for confirmation using polling
      const confirmation = await this.octane.getSettings().connection.confirmTransaction(
        {
          signature: txid,
          blockhash: transaction.recentBlockhash!,
          lastValidBlockHeight: transaction.lastValidBlockHeight!,
        },
        "processed",
      );
      console.log(`[signAndSendTransaction] Transaction confirmed:`, confirmation);

      if (confirmation.value.err) {
        throw new Error(`Transaction failed: ${confirmation.value.err}`);
      }

      // Clean up registry
      this.swapRegistry.delete(base64Transaction);
      console.log(`[signAndSendTransaction] Transaction completed successfully`);

<<<<<<< HEAD
      return { txId: txid };
=======
      return { signature: txid };
>>>>>>> 0e715ac7
    } catch (error) {
      if (error instanceof SendTransactionError) {
        const logs = error.logs?.join("\n") ?? "No logs available";
        let details = "No additional details";

        try {
          // Get the logs before creating the error message
          details = (await error.getLogs(this.octane.getSettings().connection)).join("\n");

          console.error("[signAndSendTransaction] Transaction failed:", {
            message: error.message,
            logs,
            details: Array.isArray(details) ? details.join("\n") : details,
          });

          throw new Error(
            `Transaction failed: ${error.message}\n` +
              `Logs:\n${logs}\n` +
              `Details:\n${Array.isArray(details) ? details.join("\n") : details}`,
          );
        } catch (logError) {
          console.error("[signAndSendTransaction] Error getting detailed logs:", logError);
          throw new Error(`Transaction failed: ${error.message}\nLogs:\n${logs}`);
        }
      }
      throw error;
    }
  }

  /**
   * Derives associated token accounts for buy and sell tokens
   * @param userPublicKey - The user's public key
   * @param buyTokenId - ID of token to buy
   * @param sellTokenId - ID of token to sell
   * @returns Object containing derived token account addresses
   */
  private deriveTokenAccounts(
    userPublicKey: PublicKey,
    buyTokenId: string,
    sellTokenId: string,
  ): { buyTokenAccount: PublicKey; sellTokenAccount: PublicKey } {
    const buyTokenAccount = getAssociatedTokenAddressSync(new PublicKey(buyTokenId), userPublicKey, false);

    const sellTokenAccount = getAssociatedTokenAddressSync(new PublicKey(sellTokenId), userPublicKey, false);

    return { buyTokenAccount, sellTokenAccount };
  }

  private async buildSwapResponse(request: ActiveSwapRequest): Promise<PrebuildSwapResponse> {
    if (!request.sellTokenAccount) {
      throw new Error("Sell token account is required but was not provided");
    }

    // if sell token is either USDC Devnet or Mainnet, use the buy fee amount. otherwise use 0
    const feeAmount =
      request.sellTokenId === USDC_DEV_PUBLIC_KEY.toString() ||
      request.sellTokenId === USDC_MAINNET_PUBLIC_KEY.toString()
        ? this.octane.getSettings().buyFee
        : 0;

    let transaction: Transaction | null = null;
    try {
      if (feeAmount === 0) {
        const swapInstructions = await this.octane.getQuoteAndSwapInstructions(
          {
            inputMint: request.sellTokenId,
            outputMint: request.buyTokenId,
            amount: request.sellQuantity,
<<<<<<< HEAD
            slippageBps: 10,
=======
            slippageBps: 50,
>>>>>>> 0e715ac7
            onlyDirectRoutes: false,
            asLegacyTransaction: true, // Set to true for USDC sells
          },
          request.userPublicKey,
        );

        if (!swapInstructions?.swapInstruction) {
          throw new Error("No swap instruction received");
        }

        transaction = await this.octane.buildCompleteSwap(swapInstructions, null);
      } else {
        const feeOptions = {
          sourceAccount: request.sellTokenAccount,
          destinationAccount: this.octane.getSettings().tradeFeeRecipient,
          amount: Number((BigInt(feeAmount) * BigInt(request.sellQuantity)) / 10000n),
        };

        const feeTransferInstruction = feeOptions
          ? createTransferInstruction(
              feeOptions.sourceAccount,
              feeOptions.destinationAccount,
              request.userPublicKey,
              feeOptions.amount,
            )
          : null;

        const swapInstructions = await this.octane.getQuoteAndSwapInstructions(
          {
            inputMint: request.sellTokenId,
            outputMint: request.buyTokenId,
            amount: request.sellQuantity - feeOptions.amount,
<<<<<<< HEAD
            slippageBps: 10,
            onlyDirectRoutes: true,
=======
            slippageBps: 50,
            onlyDirectRoutes: false,
>>>>>>> 0e715ac7
            asLegacyTransaction: true, // Set to true for USDC sells
          },
          request.userPublicKey,
        );

        if (!swapInstructions?.swapInstruction) {
          throw new Error("No swap instruction received");
        }

        transaction = await this.octane.buildCompleteSwap(swapInstructions, feeTransferInstruction);
      }

      if (!transaction) {
        throw new Error("Failed to build transaction");
      }

      // Get fresh blockhash right before returning to user
      const { blockhash, lastValidBlockHeight } = await this.octane.getSettings().connection.getLatestBlockhash();
      if (!blockhash || !lastValidBlockHeight) {
        throw new Error("fresh blockhash not received");
      }
      transaction.recentBlockhash = blockhash;
      transaction.lastValidBlockHeight = lastValidBlockHeight;

      const response: PrebuildSwapResponse = {
        transactionBase64: Buffer.from(transaction.serialize({ verifySignatures: false })).toString("base64"),
        ...request,
        hasFee: feeAmount > 0,
        timestamp: Date.now(),
      };

      // Store in registry with fee information
      this.swapRegistry.set(response.transactionBase64, { ...response, transaction });

      return response;
    } catch (error) {
      console.error("[buildSwapResponse] Error:", error);
      throw error;
    }
  }
}<|MERGE_RESOLUTION|>--- conflicted
+++ resolved
@@ -5,11 +5,7 @@
 import { GqlClient } from "@tub/gql";
 import { PrebuildSwapResponse, UserPrebuildSwapRequest } from "../types/PrebuildSwapRequest";
 import { OctaneService } from "./OctaneService";
-<<<<<<< HEAD
-import { Subject, interval, switchMap } from "rxjs";
-=======
 import { Subject, interval, switchMap, Subscription } from "rxjs";
->>>>>>> 0e715ac7
 import { config } from "dotenv";
 import bs58 from "bs58";
 
@@ -239,13 +235,10 @@
    * @returns {Promise<PrebuildSwapResponse>} Object containing the base64-encoded transaction and metadata
    * @throws {Error} If user has no wallet or if swap building fails
    *
-<<<<<<< HEAD
-=======
    * @remarks
    * The returned transaction will be stored in the registry for 5 minutes. After signing,
    * the user should submit the transaction and signature to `signAndSendTransaction`.
    *
->>>>>>> 0e715ac7
    * @example
    * // Get transaction to swap 1 USDC for SOL
    * const response = await tubService.fetchSwap(jwt, {
@@ -464,11 +457,7 @@
    * be in the registry (valid for 5 minutes) and must be signed by the user. The server
    * will add the fee payer signature and submit the transaction.
    */
-  async signAndSendTransaction(
-    jwtToken: string,
-    userSignature: string,
-    base64Transaction: string,
-  ): Promise<{ txId: string }> {
+  async signAndSendTransaction(jwtToken: string, userSignature: string, base64Transaction: string) {
     try {
       const userId = await this.verifyJWT(jwtToken);
 
@@ -486,20 +475,13 @@
       // Create a new transaction from the registry entry
       const transaction = Transaction.from(Buffer.from(base64Transaction, "base64"));
 
-<<<<<<< HEAD
-      // Add user signature
-      const userSignatureBytes = Buffer.from(bs58.decode(userSignature));
-=======
       // Convert base64 signature to bytes
       const userSignatureBytes = Buffer.from(userSignature, "base64");
->>>>>>> 0e715ac7
       transaction.addSignature(userPublicKey, userSignatureBytes);
 
       // In test environment, skip token fee validation
       // !! TODO: Currently set to always be true. There's an error with Octane using an old RPC Method that no longer exists.
       // Once fixed, this if/then can be removed. Even then, as long as we're using the tx registry this shouldn't be an issue.
-<<<<<<< HEAD
-=======
       // eslint-disable-next-line no-constant-condition
       if (true) {
         const feePayerSignature = await this.octane.signTransactionWithoutCheckingTokenFee(transaction);
@@ -517,26 +499,10 @@
         } else {
           feePayerSignature = await this.octane.signTransactionWithoutCheckingTokenFee(transaction);
         }
->>>>>>> 0e715ac7
-
-      const feePayerSignature = await this.octane.signTransactionWithoutTokenFee(transaction);
-      const feePayerSignatureBytes = Buffer.from(bs58.decode(feePayerSignature));
-      transaction.addSignature(this.octane.getSettings().feePayerPublicKey, feePayerSignatureBytes);
-
-      //   let feePayerSignature;
-      //   if (registryEntry.hasFee) {
-      //     feePayerSignature = await this.octane.signTransactionWithTokenFee(
-      //       transaction,
-      //       true, // buyWithUSDCBool
-      //       new PublicKey(USDC_MAINNET_PUBLIC_KEY.toString()), // USDC
-      //       6, // tokenDecimals
-      //     );
-      //   } else {
-      //     feePayerSignature = await this.octane.signTransactionWithoutTokenFee(transaction);
-      //   }
-
-      //   const feePayerSignatureBytes = Buffer.from(bs58.decode(feePayerSignature));
-      //   transaction.addSignature(this.octane.getSettings().feePayerPublicKey, feePayerSignatureBytes);
+
+        const feePayerSignatureBytes = Buffer.from(bs58.decode(feePayerSignature));
+        transaction.addSignature(this.octane.getSettings().feePayerPublicKey, feePayerSignatureBytes);
+      }
 
       // Send the fully signed transaction
       const txid = await this.octane
@@ -563,11 +529,7 @@
       this.swapRegistry.delete(base64Transaction);
       console.log(`[signAndSendTransaction] Transaction completed successfully`);
 
-<<<<<<< HEAD
-      return { txId: txid };
-=======
       return { signature: txid };
->>>>>>> 0e715ac7
     } catch (error) {
       if (error instanceof SendTransactionError) {
         const logs = error.logs?.join("\n") ?? "No logs available";
@@ -636,11 +598,7 @@
             inputMint: request.sellTokenId,
             outputMint: request.buyTokenId,
             amount: request.sellQuantity,
-<<<<<<< HEAD
-            slippageBps: 10,
-=======
             slippageBps: 50,
->>>>>>> 0e715ac7
             onlyDirectRoutes: false,
             asLegacyTransaction: true, // Set to true for USDC sells
           },
@@ -673,13 +631,8 @@
             inputMint: request.sellTokenId,
             outputMint: request.buyTokenId,
             amount: request.sellQuantity - feeOptions.amount,
-<<<<<<< HEAD
-            slippageBps: 10,
-            onlyDirectRoutes: true,
-=======
             slippageBps: 50,
             onlyDirectRoutes: false,
->>>>>>> 0e715ac7
             asLegacyTransaction: true, // Set to true for USDC sells
           },
           request.userPublicKey,
