import { PrivyClient, WalletWithMetadata } from "@privy-io/server-auth";
import { GqlClient } from "@tub/gql";
import { config } from "dotenv";

config({ path: "../../.env" });

export class TubService {
  private gql: GqlClient["db"];
  private privy: PrivyClient;

  constructor(gqlClient: GqlClient["db"], privy: PrivyClient) {
    this.gql = gqlClient;
    this.privy = privy;
  }

  private verifyJWT = async (token: string) => {
    try {
      const verifiedClaims = await this.privy.verifyAuthToken(token);
      return verifiedClaims.userId;
    } catch (e: any) {
      throw new Error(`Invalid JWT: ${e.message}`);
    }
  };

  private async getUserWallet(userId: string) {
    const user = await this.privy.getUserById(userId);

    const solanaWallet = user.linkedAccounts.find(
      (account) => account.type === "wallet" && account.chainType === "solana",
    ) as WalletWithMetadata | undefined;
<<<<<<< HEAD
    console.log(solanaWallet);
=======
>>>>>>> 00ae425d
    return solanaWallet?.address;
  }

  getStatus(): { status: number } {
    return { status: 200 };
  }

  async sellToken(jwtToken: string, tokenId: string, amount: bigint, tokenPrice: number) {
    const accountId = await this.verifyJWT(jwtToken);
    const wallet = await this.getUserWallet(accountId);
    if (!wallet) {
      throw new Error("User does not have a wallet");
    }
    const result = await this.gql.SellTokenMutation({
      wallet,
      token: tokenId,
      amount: amount.toString(),
      token_price: tokenPrice.toString(),
    });

    if (result.error) {
      throw new Error(result.error.message);
    }

    return result.data;
  }

  async buyToken(jwtToken: string, tokenId: string, amount: bigint, tokenPrice: number) {
    const accountId = await this.verifyJWT(jwtToken);
    const wallet = await this.getUserWallet(accountId);
    if (!wallet) {
      throw new Error("User does not have a wallet");
    }
    const result = await this.gql.BuyTokenMutation({
      wallet,
      token: tokenId,
      amount: amount.toString(),
      token_price: tokenPrice.toString(),
    });

    if (result.error) {
      throw new Error(result.error.message);
    }
    return result.data;
  }

  async airdropNativeToUser(jwtToken: string, amount: bigint) {
    const accountId = await this.verifyJWT(jwtToken);
    const wallet = await this.getUserWallet(accountId);
    if (!wallet) {
      throw new Error("User does not have a wallet");
    }
    const result = await this.gql.AirdropNativeToWalletMutation({
      wallet,
      amount: amount.toString(),
    });

    if (result.error) {
      throw new Error(result.error.message);
    }

    return result.data;
  }

  async recordClientEvent(
    event: {
      userAgent: string;
      eventName: string;
      metadata?: string;
      errorDetails?: string;
      source?: string;
      buildVersion?: string;
    },
    token: string,
  ) {
    const accountId = await this.verifyJWT(token);
    const wallet = await this.getUserWallet(accountId);

    if (!wallet) {
      throw new Error("User does not have a wallet");
    }

    const result = await this.gql.AddClientEventMutation({
      user_agent: event.userAgent,
      event_name: event.eventName,
      metadata: event.metadata,
      user_wallet: wallet,
      error_details: event.errorDetails,
      source: event.source,
      build: event.buildVersion,
    });

    const id = result.data?.insert_analytics_client_event_one?.id;

    if (!id) {
      throw new Error("Failed to record client event. Missing ID.");
    }

    if (result.error) {
      throw new Error(result.error.message);
    }

    return id;
  }
}<|MERGE_RESOLUTION|>--- conflicted
+++ resolved
@@ -28,10 +28,6 @@
     const solanaWallet = user.linkedAccounts.find(
       (account) => account.type === "wallet" && account.chainType === "solana",
     ) as WalletWithMetadata | undefined;
-<<<<<<< HEAD
-    console.log(solanaWallet);
-=======
->>>>>>> 00ae425d
     return solanaWallet?.address;
   }
 
