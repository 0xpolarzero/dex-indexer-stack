import { Codex } from "@codex-data/sdk";
import { PrivyClient, WalletWithMetadata } from "@privy-io/server-auth";
<<<<<<< HEAD
import { PublicKey, SendTransactionError, Transaction } from "@solana/web3.js";
import { createTransferInstruction, getAssociatedTokenAddressSync } from "@solana/spl-token";
import { GqlClient } from "@tub/gql";
import { PrebuildSwapResponse, UserPrebuildSwapRequest } from "../types/PrebuildSwapRequest";
import { OctaneService } from "./OctaneService";
import { Subject, interval, switchMap, Subscription } from "rxjs";
=======
import { Connection, Keypair, PublicKey, Transaction } from "@solana/web3.js";
import { GqlClient } from "@tub/gql";
import bs58 from "bs58";
>>>>>>> e18cb4ca
import { config } from "dotenv";
import bs58 from "bs58";

import { env } from "../bin/tub-server";
import { createTransferInstruction, getAssociatedTokenAddressSync } from "@solana/spl-token";

config({ path: "../../.env" });

const USDC_DEV_PUBLIC_KEY = new PublicKey("4zMMC9srt5Ri5X14GAgXhaHii3GnPAEERYPJgZJDncDU"); // The address of the USDC token on Solana Devnet
const USDC_MAINNET_PUBLIC_KEY = new PublicKey("EPjFWdd5AufqSSqeM2qN1xzybapC8G4wEGGkZwyTDt1v"); // The address of the USDC token on Solana Mainnet
const SOL_MAINNET_PUBLIC_KEY = new PublicKey("So11111111111111111111111111111111111111112"); // The address of the SOL token on Solana Mainnet

// Internal type that extends UserPrebuildSwapRequest with derived addresses
type ActiveSwapRequest = UserPrebuildSwapRequest & {
  buyTokenAccount: PublicKey;
  sellTokenAccount: PublicKey;
  userPublicKey: PublicKey;
};

/**
 * Type for managing active swap stream subscriptions
 */
interface SwapSubscription {
  /** Subject that emits new swap transactions */
  subject: Subject<PrebuildSwapResponse>;
  /** RxJS subscription for cleanup */
  subscription: Subscription;
}

/**
 * Service class handling token trading, swaps, and user operations
 */
export class TubService {
  private gql: GqlClient["db"];
  private octane: OctaneService;
  private privy: PrivyClient;
  private codexSdk: Codex;
<<<<<<< HEAD
  private activeSwapRequests: Map<string, ActiveSwapRequest> = new Map();
  private swapRegistry: Map<string, PrebuildSwapResponse & { transaction: Transaction }> = new Map();
  private swapSubscriptions: Map<string, SwapSubscription> = new Map();

  private readonly REGISTRY_TIMEOUT = 5 * 60 * 1000; // 5 minutes in milliseconds
=======
  private connection: Connection;
>>>>>>> e18cb4ca

  /**
   * Creates a new instance of TubService
   * @param gqlClient - GraphQL client for database operations
   * @param privy - Privy client for authentication
   * @param octane - OctaneService instance for transaction handling
   */
  constructor(gqlClient: GqlClient["db"], privy: PrivyClient, codexSdk: Codex, octane: OctaneService) {
    this.gql = gqlClient;
    this.octane = octane;
    this.privy = privy;
    this.codexSdk = codexSdk;
<<<<<<< HEAD

    // Start cleanup interval
    setInterval(() => this.cleanupRegistry(), 60 * 1000); // Run cleanup every minute
=======
    this.connection = new Connection(env.QUICKNODE_MAINNET_URL);
>>>>>>> e18cb4ca
  }

  private cleanupRegistry() {
    const now = Date.now();
    for (const [key, value] of this.swapRegistry.entries()) {
      if (now - value.timestamp > this.REGISTRY_TIMEOUT) {
        this.swapRegistry.delete(key);
      }
    }
  }

  /**
   * Verifies a JWT token and returns the associated user ID
   * @param token - JWT token to verify
   * @returns The verified user ID
   * @throws Error if JWT is invalid
   */
  protected async verifyJWT(token: string): Promise<string> {
    try {
      const verifiedClaims = await this.privy.verifyAuthToken(token);
      return verifiedClaims.userId;
    } catch (e: unknown) {
      throw new Error(`Invalid JWT: ${e instanceof Error ? e.message : "Unknown error"}`);
    }
  }

  /**
   * Retrieves a user's Solana wallet address
   * @param userId - The user's ID
   * @returns The user's Solana wallet address or undefined if not found
   */
  protected async getUserWallet(userId: string): Promise<string | undefined> {
    const user = await this.privy.getUserById(userId);

    const solanaWallet = user.linkedAccounts.find(
      (account) => account.type === "wallet" && account.chainType === "solana",
    ) as WalletWithMetadata | undefined;
    return solanaWallet?.address;
  }

  getStatus(): { status: number } {
    return { status: 200 };
  }

  // !! TODO: implement this after transaction success
  async sellToken(jwtToken: string, tokenId: string, amount: bigint, tokenPrice: number) {
    const accountId = await this.verifyJWT(jwtToken);
    const wallet = await this.getUserWallet(accountId);
    if (!wallet) {
      throw new Error("User does not have a wallet");
    }
    const result = await this.gql.SellTokenMutation({
      wallet,
      token: tokenId,
      amount: amount.toString(),
      token_price: tokenPrice.toString(),
    });

    if (result.error) {
      throw new Error(result.error.message);
    }

    return result.data;
  }

  // !! TODO: implement this after transaction success
  async buyToken(jwtToken: string, tokenId: string, amount: bigint, tokenPrice: number) {
    const accountId = await this.verifyJWT(jwtToken);
    const wallet = await this.getUserWallet(accountId);
    if (!wallet) {
      throw new Error("User does not have a wallet");
    }
    const result = await this.gql.BuyTokenMutation({
      wallet,
      token: tokenId,
      amount: amount.toString(),
      token_price: tokenPrice.toString(),
    });

    if (result.error) {
      throw new Error(result.error.message);
    }
    return result.data;
  }

  async airdropNativeToUser(jwtToken: string, amount: bigint) {
    const accountId = await this.verifyJWT(jwtToken);
    const wallet = await this.getUserWallet(accountId);
    if (!wallet) {
      throw new Error("User does not have a wallet");
    }
    const result = await this.gql.AirdropNativeToWalletMutation({
      wallet,
      amount: amount.toString(),
    });

    if (result.error) {
      throw new Error(result.error.message);
    }

    return result.data;
  }

<<<<<<< HEAD
  /**
   * Records a client event in the database
   * @param event - Event details to record
   * @param token - JWT token for authentication
   * @returns ID of the recorded event
   * @throws Error if recording fails
   */
=======
  async getSignedTransfer(
    jwtToken: string,
    args: { fromAddress: string; toAddress: string; amount: bigint; tokenId: string },
  ): Promise<{ transactionBase64: string; signatureBase64: string; signerBase58: string }> {
    const accountId = await this.verifyJWT(jwtToken);
    if (!accountId) {
      throw new Error("User is not registered with Privy");
    }
    const wallet = await this.getUserWallet(accountId);
    if (!wallet) {
      throw new Error("User does not have a wallet");
    }
    const feePayerKeypair = Keypair.fromSecretKey(bs58.decode(env.FEE_PAYER_PRIVATE_KEY));

    const tokenMint = new PublicKey(args.tokenId);

    const fromPublicKey = new PublicKey(args.fromAddress);
    const toPublicKey = new PublicKey(args.toAddress);

    const fromTokenAccount = getAssociatedTokenAddressSync(tokenMint, fromPublicKey);
    const toTokenAccount = getAssociatedTokenAddressSync(tokenMint, toPublicKey);

    const transferInstruction = createTransferInstruction(fromTokenAccount, toTokenAccount, fromPublicKey, args.amount);

    const transaction = new Transaction();
    transaction.feePayer = feePayerKeypair.publicKey;

    transaction.add(transferInstruction);

    const blockhash = await this.connection.getLatestBlockhash();
    transaction.recentBlockhash = blockhash.blockhash;

    transaction.sign(feePayerKeypair);

    const sigData = transaction.signatures[0];
    if (!sigData) {
      throw new Error("Transaction is not signed by feePayer");
    }
    const { signature: rawSignature, publicKey } = sigData;

    if (!rawSignature) {
      throw new Error("Transaction is not signed by feePayer");
    }

    return {
      transactionBase64: transaction.serialize({ requireAllSignatures: false }).toString("base64"),
      signatureBase64: Buffer.from(rawSignature).toString("base64"),
      signerBase58: publicKey.toBase58(),
    };
  }

>>>>>>> e18cb4ca
  async recordClientEvent(
    event: {
      userAgent: string;
      eventName: string;
      metadata?: string;
      errorDetails?: string;
      source?: string;
      buildVersion?: string;
    },
    token: string,
  ) {
    const accountId = await this.verifyJWT(token);
    const wallet = await this.getUserWallet(accountId);

    if (!wallet) {
      throw new Error("User does not have a wallet");
    }

    const result = await this.gql.AddClientEventMutation({
      user_agent: event.userAgent,
      event_name: event.eventName,
      metadata: event.metadata,
      user_wallet: wallet,
      error_details: event.errorDetails,
      source: event.source,
      build: event.buildVersion,
    });

    const id = result.data?.insert_analytics_client_event_one?.id;

    if (!id) {
      throw new Error("Failed to record client event. Missing ID.");
    }

    if (result.error) {
      throw new Error(result.error.message);
    }

    return id;
  }

  async requestCodexToken(expiration?: number) {
    expiration = expiration ?? 3600 * 1000;
    const res = await this.codexSdk.mutations.createApiTokens({
      input: { expiresIn: expiration },
    });

    const token = res.createApiTokens[0]?.token;
    const expiry = res.createApiTokens[0]?.expiresTimeString;
    if (!token || !expiry) {
      throw new Error("Failed to create Codex API token");
    }
    return { token: `Bearer ${token}`, expiry };
  }

  /**
   * Builds a swap transaction for exchanging tokens that enables a server-side fee payer
   * @param jwtToken - The JWT token for user authentication
   * @param request - The swap request parameters
   * @param request.buyTokenId - Public key of the token to receive
   * @param request.sellTokenId - Public key of the token to sell
   * @param request.sellQuantity - Amount of tokens to sell (in token's base units)
   * @returns {Promise<PrebuildSwapResponse>} Object containing the base64-encoded transaction and metadata
   * @throws {Error} If user has no wallet or if swap building fails
   *
   * @remarks
   * The returned transaction will be stored in the registry for 5 minutes. After signing,
   * the user should submit the transaction and signature to `signAndSendTransaction`.
   *
   * @example
   * // Get transaction to swap 1 USDC for SOL
   * const response = await tubService.fetchSwap(jwt, {
   *   buyTokenId: "So11111111111111111111111111111111111111112",  // SOL
   *   sellTokenId: "EPjFWdd5AufqSSqeM2qN1xzybapC8G4wEGGkZwyTDt1v", // USDC
   *   sellQuantity: 1e6 // 1 USDC. Other tokens may be 1e9 standard
   * });
   */
  async fetchSwap(jwtToken: string, request: UserPrebuildSwapRequest): Promise<PrebuildSwapResponse> {
    const userId = await this.verifyJWT(jwtToken);

    const userWallet = await this.getUserWallet(userId);
    if (!userWallet) {
      throw new Error("User does not have a wallet registered with Privy");
    }

    const userPublicKey = new PublicKey(userWallet);

    const derivedAccounts = await this.deriveTokenAccounts(userPublicKey, request.buyTokenId, request.sellTokenId);

    const activeRequest: ActiveSwapRequest = {
      ...request,
      ...derivedAccounts,
      userPublicKey,
    };

    try {
      const response = await this.buildSwapResponse(activeRequest);
      return response;
    } catch (error) {
      console.error("[fetchSwap] Error:", error);
      throw new Error(`Failed to build swap response: ${error}`);
    }
  }
  /**
   * Builds a swap transaction for exchanging tokens and signs it with the fee payer.
   * @dev Once user signs, the transaction is complete and can be directly submitted to Solana RPC by the user.
   * @param jwtToken - The JWT token for user authentication
   * @param request - The swap request parameters
   * @param request.buyTokenId - Public key of the token to receive
   * @param request.sellTokenId - Public key of the token to sell
   * @param request.sellQuantity - Amount of tokens to sell (in token's base units)
   * @returns {Promise<PrebuildSwapResponse>} Object containing the base64-encoded transaction and metadata
   * @throws {Error} If user has no wallet or if swap building fails
   *
   * @example
   * const response = await tubService.fetchSwap(jwt, {
   *   buyTokenId: "So11111111111111111111111111111111111111112",  // SOL
   *   sellTokenId: "EPjFWdd5AufqSSqeM2qN1xzybapC8G4wEGGkZwyTDt1v", // USDC
   *   sellQuantity: 1e6 // 1 USDC. Other tokens may be 1e9 standard
   * });
   */
  async fetchPresignedSwap(jwtToken: string, request: UserPrebuildSwapRequest): Promise<PrebuildSwapResponse> {
    const fetchSwapResponse = await this.fetchSwap(jwtToken, request);
    const transaction = Transaction.from(Buffer.from(fetchSwapResponse.transactionBase64, "base64"));

    const feePayerSignature = await this.octane.signTransactionWithoutCheckingTokenFee(transaction);
    const feePayerSignatureBytes = Buffer.from(bs58.decode(feePayerSignature));
    transaction.addSignature(this.octane.getSettings().feePayerPublicKey, feePayerSignatureBytes);

    fetchSwapResponse.transactionBase64 = Buffer.from(transaction.serialize({ verifySignatures: false })).toString(
      "base64",
    );
    return fetchSwapResponse;
  }

  /**
   * A test transaction with hardcoded 1 USDC to sell into SOL
   * @param jwtToken - The user's JWT token
   * @returns A constructed, signable transaction
   */
  async get1USDCToSOLTransaction(jwtToken: string) {
    return this.fetchSwap(jwtToken, {
      buyTokenId: SOL_MAINNET_PUBLIC_KEY.toString(),
      sellTokenId: USDC_MAINNET_PUBLIC_KEY.toString(),
      sellQuantity: 1e6, // 1 USDC
    });
  }

  /**
   * Starts a stream of built swap transactions for a user to sign
   * @param jwtToken - The user's JWT token
   * @param request - The swap request parameters
   * @returns A Subject that emits base64-encoded transactions
   */
  async startSwapStream(jwtToken: string, request: UserPrebuildSwapRequest) {
    const userId = await this.verifyJWT(jwtToken);
    const userWallet = await this.getUserWallet(userId);
    if (!userWallet) {
      throw new Error("User does not have a wallet registered with Privy");
    }

    const userPublicKey = new PublicKey(userWallet);
    const derivedAccounts = await this.deriveTokenAccounts(userPublicKey, request.buyTokenId, request.sellTokenId);

    // Store the enhanced request
    this.activeSwapRequests.set(userId, {
      ...request,
      ...derivedAccounts,
      userPublicKey,
    });

    if (!this.swapSubscriptions.has(userId)) {
      const subject = new Subject<PrebuildSwapResponse>();

      // Create 1-second interval stream
      const subscription = interval(1000)
        .pipe(
          switchMap(async () => {
            const currentRequest = this.activeSwapRequests.get(userId);
            if (!currentRequest) return null;
            return this.buildSwapResponse(currentRequest);
          }),
        )
        .subscribe((response: PrebuildSwapResponse | null) => {
          if (response) {
            subject.next(response);
          }
        });

      this.swapSubscriptions.set(userId, { subject, subscription });
    }

    return this.swapSubscriptions.get(userId)!.subject;
  }

  /**
   * Updates parameters for an active swap request and returns a new transaction
   * @param jwtToken - The user's JWT token
   * @param updates - New parameters to update
   * @param updates.buyTokenId - Optional new token to receive
   * @param updates.sellTokenId - Optional new token to sell
   * @param updates.sellQuantity - Optional new amount to sell
   * @returns {Promise<PrebuildSwapResponse>} New swap transaction with updated parameters
   * @throws {Error} If no active request exists or if building new transaction fails
   *
   * @remarks
   * If token IDs are changed, new token accounts will be derived.
   * The new transaction will be stored in the registry for 5 minutes.
   *
   * @example
   * // Update sell quantity to 2 USDC
   * const response = await tubService.updateSwapRequest(jwt, {
   *   sellQuantity: 2e6 // Other tokens may have 1e9 standard
   * });
   */
  async updateSwapRequest(jwtToken: string, updates: Partial<UserPrebuildSwapRequest>) {
    const userId = await this.verifyJWT(jwtToken);
    const userWallet = await this.getUserWallet(userId);
    if (!userWallet) {
      throw new Error("User does not have a wallet registered with Privy");
    }
    const userPublicKey = new PublicKey(userWallet);

    const current = this.activeSwapRequests.get(userId);
    if (current) {
      // Re-derive accounts if tokens changed
      const needsNewDerivedAccounts =
        (updates.buyTokenId && updates.buyTokenId !== current.buyTokenId) ||
        (updates.sellTokenId && updates.sellTokenId !== current.sellTokenId);

      const derivedAccounts = needsNewDerivedAccounts
        ? await this.deriveTokenAccounts(
            userPublicKey,
            updates.buyTokenId ?? current.buyTokenId,
            updates.sellTokenId ?? current.sellTokenId,
          )
        : {};

      const updated = { ...current, ...updates, ...derivedAccounts };

      // Update active request for streaming
      this.activeSwapRequests.set(userId, updated);

      // Build new swap response and update registry
      try {
        const response = await this.buildSwapResponse(updated);
        return response;
      } catch (error) {
        console.error("[updateSwapRequest] Error:", error);
        throw new Error(`Failed to build updated swap response: ${error}`);
      }
    } else {
      throw new Error(`[updateSwapRequest] No active swap request found for user ${userId}`);
    }
  }

  /**
   * Stops an active swap stream for a user
   * @param jwtToken - The user's JWT token
   */
  async stopSwapStream(jwtToken: string) {
    const userId = await this.verifyJWT(jwtToken);

    this.activeSwapRequests.delete(userId);
    const swapSubscription = this.swapSubscriptions.get(userId);
    if (swapSubscription) {
      swapSubscription.subscription.unsubscribe();
      swapSubscription.subject.complete();
      this.swapSubscriptions.delete(userId);
    } else {
      throw new Error(`[stopSwapStream] No active stream found for user ${userId}`);
    }
  }

  /**
   * Validates, signs, and sends a transaction with user and fee payer signatures
   * @param jwtToken - The user's JWT token
   * @param userSignature - The user's base64-encoded signature for the transaction
   * @param base64Transaction - The original base64-encoded transaction from fetchSwap
   * @returns Object containing the transaction signature
   * @throws Error if transaction not found in registry, invalid signatures, or processing fails
   *
   * @remarks
   * This method expects the exact transaction returned by fetchSwap. The transaction must
   * be in the registry (valid for 5 minutes) and must be signed by the user. The server
   * will add the fee payer signature and submit the transaction.
   */
  async signAndSendTransaction(jwtToken: string, userSignature: string, base64Transaction: string) {
    try {
      const userId = await this.verifyJWT(jwtToken);

      const registryEntry = this.swapRegistry.get(base64Transaction);
      if (!registryEntry) {
        throw new Error("Transaction not found in registry");
      }

      const walletAddress = await this.getUserWallet(userId);
      if (!walletAddress) {
        throw new Error("User does not have a wallet registered with Privy");
      }
      const userPublicKey = new PublicKey(walletAddress);

      // Create a new transaction from the registry entry
      const transaction = Transaction.from(Buffer.from(base64Transaction, "base64"));

      // Convert base64 signature to bytes
      const userSignatureBytes = Buffer.from(userSignature, "base64");
      transaction.addSignature(userPublicKey, userSignatureBytes);

      // In test environment, skip token fee validation
      // !! TODO: Currently set to always be true. There's an error with Octane using an old RPC Method that no longer exists.
      // Once fixed, this if/then can be removed. Even then, as long as we're using the tx registry this shouldn't be an issue.
      // eslint-disable-next-line no-constant-condition
      if (true) {
        const feePayerSignature = await this.octane.signTransactionWithoutCheckingTokenFee(transaction);
        const feePayerSignatureBytes = Buffer.from(bs58.decode(feePayerSignature));
        transaction.addSignature(this.octane.getSettings().feePayerPublicKey, feePayerSignatureBytes);
      } else {
        let feePayerSignature;
        if (registryEntry!.hasFee) {
          feePayerSignature = await this.octane.signTransactionWithTokenFee(
            transaction,
            true, // buyWithUSDCBool
            new PublicKey(USDC_MAINNET_PUBLIC_KEY.toString()), // USDC
            6, // tokenDecimals
          );
        } else {
          feePayerSignature = await this.octane.signTransactionWithoutCheckingTokenFee(transaction);
        }

        const feePayerSignatureBytes = Buffer.from(bs58.decode(feePayerSignature));
        transaction.addSignature(this.octane.getSettings().feePayerPublicKey, feePayerSignatureBytes);
      }

      // Send the fully signed transaction
      const txid = await this.octane
        .getSettings()
        .connection.sendRawTransaction(transaction.serialize(), { skipPreflight: false });
      console.log(`[signAndSendTransaction] Transaction sent with ID: ${txid}`);

      // Wait for confirmation using polling
      const confirmation = await this.octane.getSettings().connection.confirmTransaction(
        {
          signature: txid,
          blockhash: transaction.recentBlockhash!,
          lastValidBlockHeight: transaction.lastValidBlockHeight!,
        },
        "processed",
      );
      console.log(`[signAndSendTransaction] Transaction confirmed:`, confirmation);

      if (confirmation.value.err) {
        throw new Error(`Transaction failed: ${confirmation.value.err}`);
      }

      // Clean up registry
      this.swapRegistry.delete(base64Transaction);
      console.log(`[signAndSendTransaction] Transaction completed successfully`);

      return { signature: txid };
    } catch (error) {
      if (error instanceof SendTransactionError) {
        const logs = error.logs?.join("\n") ?? "No logs available";
        let details = "No additional details";

        try {
          // Get the logs before creating the error message
          details = (await error.getLogs(this.octane.getSettings().connection)).join("\n");

          console.error("[signAndSendTransaction] Transaction failed:", {
            message: error.message,
            logs,
            details: Array.isArray(details) ? details.join("\n") : details,
          });

          throw new Error(
            `Transaction failed: ${error.message}\n` +
              `Logs:\n${logs}\n` +
              `Details:\n${Array.isArray(details) ? details.join("\n") : details}`,
          );
        } catch (logError) {
          console.error("[signAndSendTransaction] Error getting detailed logs:", logError);
          throw new Error(`Transaction failed: ${error.message}\nLogs:\n${logs}`);
        }
      }
      throw error;
    }
  }

  /**
   * Derives associated token accounts for buy and sell tokens
   * @param userPublicKey - The user's public key
   * @param buyTokenId - ID of token to buy
   * @param sellTokenId - ID of token to sell
   * @returns Object containing derived token account addresses
   */
  private deriveTokenAccounts(
    userPublicKey: PublicKey,
    buyTokenId: string,
    sellTokenId: string,
  ): { buyTokenAccount: PublicKey; sellTokenAccount: PublicKey } {
    const buyTokenAccount = getAssociatedTokenAddressSync(new PublicKey(buyTokenId), userPublicKey, false);

    const sellTokenAccount = getAssociatedTokenAddressSync(new PublicKey(sellTokenId), userPublicKey, false);

    return { buyTokenAccount, sellTokenAccount };
  }

  private async buildSwapResponse(request: ActiveSwapRequest): Promise<PrebuildSwapResponse> {
    if (!request.sellTokenAccount) {
      throw new Error("Sell token account is required but was not provided");
    }

    // if sell token is either USDC Devnet or Mainnet, use the buy fee amount. otherwise use 0
    const feeAmount =
      request.sellTokenId === USDC_DEV_PUBLIC_KEY.toString() ||
      request.sellTokenId === USDC_MAINNET_PUBLIC_KEY.toString()
        ? this.octane.getSettings().buyFee
        : 0;

    let transaction: Transaction | null = null;
    try {
      if (feeAmount === 0) {
        const swapInstructions = await this.octane.getQuoteAndSwapInstructions(
          {
            inputMint: request.sellTokenId,
            outputMint: request.buyTokenId,
            amount: request.sellQuantity,
            slippageBps: 50,
            onlyDirectRoutes: false,
            asLegacyTransaction: true, // Set to true for USDC sells
          },
          request.userPublicKey,
        );

        if (!swapInstructions?.swapInstruction) {
          throw new Error("No swap instruction received");
        }

        transaction = await this.octane.buildCompleteSwap(swapInstructions, null);
      } else {
        const feeOptions = {
          sourceAccount: request.sellTokenAccount,
          destinationAccount: this.octane.getSettings().tradeFeeRecipient,
          amount: Number((BigInt(feeAmount) * BigInt(request.sellQuantity)) / 10000n),
        };

        const feeTransferInstruction = feeOptions
          ? createTransferInstruction(
              feeOptions.sourceAccount,
              feeOptions.destinationAccount,
              request.userPublicKey,
              feeOptions.amount,
            )
          : null;

        const swapInstructions = await this.octane.getQuoteAndSwapInstructions(
          {
            inputMint: request.sellTokenId,
            outputMint: request.buyTokenId,
            amount: request.sellQuantity - feeOptions.amount,
            slippageBps: 50,
            onlyDirectRoutes: false,
            asLegacyTransaction: true, // Set to true for USDC sells
          },
          request.userPublicKey,
        );

        if (!swapInstructions?.swapInstruction) {
          throw new Error("No swap instruction received");
        }

        transaction = await this.octane.buildCompleteSwap(swapInstructions, feeTransferInstruction);
      }

      if (!transaction) {
        throw new Error("Failed to build transaction");
      }

      // Get fresh blockhash right before returning to user
      const { blockhash, lastValidBlockHeight } = await this.octane.getSettings().connection.getLatestBlockhash();
      if (!blockhash || !lastValidBlockHeight) {
        throw new Error("fresh blockhash not received");
      }
      transaction.recentBlockhash = blockhash;
      transaction.lastValidBlockHeight = lastValidBlockHeight;

      const response: PrebuildSwapResponse = {
        transactionBase64: Buffer.from(transaction.serialize({ verifySignatures: false })).toString("base64"),
        ...request,
        hasFee: feeAmount > 0,
        timestamp: Date.now(),
      };

      // Store in registry with fee information
      this.swapRegistry.set(response.transactionBase64, { ...response, transaction });

      return response;
    } catch (error) {
      console.error("[buildSwapResponse] Error:", error);
      throw error;
    }
  }
}<|MERGE_RESOLUTION|>--- conflicted
+++ resolved
@@ -1,22 +1,14 @@
 import { Codex } from "@codex-data/sdk";
 import { PrivyClient, WalletWithMetadata } from "@privy-io/server-auth";
-<<<<<<< HEAD
-import { PublicKey, SendTransactionError, Transaction } from "@solana/web3.js";
+import { Connection, Keypair, PublicKey, SendTransactionError, Transaction } from "@solana/web3.js";
 import { createTransferInstruction, getAssociatedTokenAddressSync } from "@solana/spl-token";
 import { GqlClient } from "@tub/gql";
 import { PrebuildSwapResponse, UserPrebuildSwapRequest } from "../types/PrebuildSwapRequest";
 import { OctaneService } from "./OctaneService";
 import { Subject, interval, switchMap, Subscription } from "rxjs";
-=======
-import { Connection, Keypair, PublicKey, Transaction } from "@solana/web3.js";
-import { GqlClient } from "@tub/gql";
-import bs58 from "bs58";
->>>>>>> e18cb4ca
 import { config } from "dotenv";
 import bs58 from "bs58";
-
 import { env } from "../bin/tub-server";
-import { createTransferInstruction, getAssociatedTokenAddressSync } from "@solana/spl-token";
 
 config({ path: "../../.env" });
 
@@ -49,15 +41,12 @@
   private octane: OctaneService;
   private privy: PrivyClient;
   private codexSdk: Codex;
-<<<<<<< HEAD
+  private connection: Connection;
   private activeSwapRequests: Map<string, ActiveSwapRequest> = new Map();
   private swapRegistry: Map<string, PrebuildSwapResponse & { transaction: Transaction }> = new Map();
   private swapSubscriptions: Map<string, SwapSubscription> = new Map();
 
   private readonly REGISTRY_TIMEOUT = 5 * 60 * 1000; // 5 minutes in milliseconds
-=======
-  private connection: Connection;
->>>>>>> e18cb4ca
 
   /**
    * Creates a new instance of TubService
@@ -70,13 +59,10 @@
     this.octane = octane;
     this.privy = privy;
     this.codexSdk = codexSdk;
-<<<<<<< HEAD
+    this.connection = new Connection(env.QUICKNODE_MAINNET_URL);
 
     // Start cleanup interval
     setInterval(() => this.cleanupRegistry(), 60 * 1000); // Run cleanup every minute
-=======
-    this.connection = new Connection(env.QUICKNODE_MAINNET_URL);
->>>>>>> e18cb4ca
   }
 
   private cleanupRegistry() {
@@ -180,15 +166,6 @@
     return result.data;
   }
 
-<<<<<<< HEAD
-  /**
-   * Records a client event in the database
-   * @param event - Event details to record
-   * @param token - JWT token for authentication
-   * @returns ID of the recorded event
-   * @throws Error if recording fails
-   */
-=======
   async getSignedTransfer(
     jwtToken: string,
     args: { fromAddress: string; toAddress: string; amount: bigint; tokenId: string },
@@ -240,7 +217,13 @@
     };
   }
 
->>>>>>> e18cb4ca
+  /**
+   * Records a client event in the database
+   * @param event - Event details to record
+   * @param token - JWT token for authentication
+   * @returns ID of the recorded event
+   * @throws Error if recording fails
+   */
   async recordClientEvent(
     event: {
       userAgent: string;
