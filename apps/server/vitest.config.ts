import tsconfigPaths from "vite-tsconfig-paths";
import { defineConfig } from "vitest/config";

export default defineConfig({
  plugins: [tsconfigPaths()],
  test: {
    globals: true,
    environment: "node",
    globalSetup: ["./test/setup.ts"],
<<<<<<< HEAD
    testTimeout: 10000,
=======
    setupFiles: ["./test/setup.ts"],
    reporters: ["default", "hanging-process"],
>>>>>>> 10d9ffb9
  },
});<|MERGE_RESOLUTION|>--- conflicted
+++ resolved
@@ -7,11 +7,8 @@
     globals: true,
     environment: "node",
     globalSetup: ["./test/setup.ts"],
-<<<<<<< HEAD
     testTimeout: 10000,
-=======
     setupFiles: ["./test/setup.ts"],
     reporters: ["default", "hanging-process"],
->>>>>>> 10d9ffb9
   },
 });