--- conflicted
+++ resolved
@@ -2,11 +2,7 @@
 import { createTRPCProxyClient, createWSClient, httpBatchLink, splitLink, wsLink } from "@trpc/client";
 import { Unsubscribable } from "@trpc/server/observable";
 import { config } from "dotenv";
-<<<<<<< HEAD
-import { assert, beforeAll, describe, expect, inject, it } from "vitest";
-=======
 import { beforeAll, describe, expect, it, afterAll } from "vitest";
->>>>>>> 10d9ffb9
 import WebSocket from "ws";
 import { parseEnv } from "../bin/parseEnv";
 import { AppRouter } from "../src/createAppRouter";
@@ -125,42 +121,35 @@
       expect(result).toBeDefined();
     });
 
-    it("should request a Codex API token", async () => {
-      const result = await client.requestCodexToken.mutate({
-        expiration: 3600 * 1000,
+    it("should get the SOL/USD price", async () => {
+      const result = await client.getSolUsdPrice.query();
+      expect(result).toBeGreaterThan(0);
+    });
+
+    it("should subscribe to the SOL/USD price", async () => {
+      const initialPrice = await client.getSolUsdPrice.query();
+
+      // Create a promise that resolves when we get a new price
+      const priceUpdatePromise = new Promise<Unsubscribable>((resolve, reject) => {
+        const subscription = client.subscribeSolPrice.subscribe(undefined, {
+          onData: (price) => {
+            if (price !== initialPrice) {
+              resolve(subscription);
+            }
+
+            setTimeout(() => {
+              reject(new Error("Timeout"));
+            }, 10_000);
+          },
+        });
       });
 
-<<<<<<< HEAD
-  it("should get the SOL/USD price", async () => {
-    const result = await client.getSolUsdPrice.query();
-    expect(result).toBeGreaterThan(0);
+      // Wait for first & next price from subscription
+      const subscription = await priceUpdatePromise;
+      subscription.unsubscribe();
+    });
   });
 
-  it("should subscribe to the SOL/USD price", async () => {
-    const initialPrice = await client.getSolUsdPrice.query();
-
-    // Create a promise that resolves when we get a new price
-    const priceUpdatePromise = new Promise<Unsubscribable>((resolve, reject) => {
-      const subscription = client.subscribeSolPrice.subscribe(undefined, {
-        onData: (price) => {
-          if (price !== initialPrice) {
-            resolve(subscription);
-          }
-
-          setTimeout(() => {
-            reject(new Error("Timeout"));
-          }, 10_000);
-        },
-      });
-    });
-
-    // Wait for first & next price from subscription
-    const subscription = await priceUpdatePromise;
-    subscription.unsubscribe();
-=======
-      expect(result).toBeDefined();
-    });
-  });
   describe("getPresignedTransfer", () => {
     // privy dev key
     const fromAddress = "EeP7gjHGjHTMEShEA8YgPXmYp6S3XvCDfQvkc8gy2kcL";
@@ -201,6 +190,5 @@
       const isSigned = result.signerBase58 === feePayerKeypair.publicKey.toBase58();
       expect(isSigned).toBe(true);
     });
->>>>>>> 10d9ffb9
   });
 });