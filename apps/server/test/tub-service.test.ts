--- conflicted
+++ resolved
@@ -186,23 +186,13 @@
         await executeTx(swapResponse);
       }, 13000);
 
-<<<<<<< HEAD
-      it.skip("should transfer half of held VALUE to USDC", async () => {
-        const userVALUEAta = await getAssociatedTokenAddress(VALUE_MAINNET_PUBLIC_KEY, userKeypair.publicKey);
-        const valueBalance = await connection.getTokenAccountBalance(userVALUEAta, "processed");
-        const decimals = valueBalance.value.decimals;
-        console.log("VALUE balance:", valueBalance.value.uiAmount);
-        if (!valueBalance.value.uiAmount) {
-          console.log("VALUE balance is 0, skipping transfer");
-=======
       it("should transfer half of held MEMECOIN to USDC", async () => {
         const userMEMECOINAta = await getAssociatedTokenAddress(MEMECOIN_MAINNET_PUBLIC_KEY, userKeypair.publicKey);
-        const memecoinBalance = await connection.getTokenAccountBalance(userMEMECOINAta);
+        const memecoinBalance = await connection.getTokenAccountBalance(userMEMECOINAta, "processed");
         const decimals = memecoinBalance.value.decimals;
         console.log("MEMECOIN balance:", memecoinBalance.value.uiAmount);
         if (!memecoinBalance.value.uiAmount) {
           console.log("MEMECOIN balance is 0, skipping transfer");
->>>>>>> b7eea772
           return;
         }
 
@@ -219,20 +209,14 @@
         await executeTx(swapResponse);
       }, 11000);
 
-<<<<<<< HEAD
-      it("should transfer all held VALUE to USDC and close the VALUE account", async () => {
+      it("should transfer all held MEMECOIN to USDC and close the MEMECOIN account", async () => {
         // wait for 10 seconds and console log the countdown
         for (let i = 10; i > 0; i--) {
           console.log(`Waiting for ${i} seconds...`);
           await new Promise((resolve) => setTimeout(resolve, 1000));
         }
-        const userVALUEAta = await getAssociatedTokenAddress(VALUE_MAINNET_PUBLIC_KEY, userKeypair.publicKey);
-        const valueBalance = await connection.getTokenAccountBalance(userVALUEAta, "processed");
-=======
-      it.skip("should transfer all held MEMECOIN to USDC and close the MEMECOIN account", async () => {
         const userMemecoinAta = await getAssociatedTokenAddress(MEMECOIN_MAINNET_PUBLIC_KEY, userKeypair.publicKey);
-        const memecoinBalance = await connection.getTokenAccountBalance(userMemecoinAta);
->>>>>>> b7eea772
+        const memecoinBalance = await connection.getTokenAccountBalance(userMemecoinAta, "processed");
 
         const decimals = memecoinBalance.value.decimals;
         console.log("Memecoin balance:", memecoinBalance.value.uiAmount);
@@ -241,30 +225,18 @@
           return;
         }
 
-<<<<<<< HEAD
-        const initSolBalanceinVALUEAta = await connection.getBalance(userVALUEAta, "processed");
-        if (!valueBalance.value.uiAmount && initSolBalanceinVALUEAta === 0) {
-          console.log("VALUE ATA appears closed, skipping test");
-=======
-        const initSolBalanceinMemecoinAta = await connection.getBalance(userMemecoinAta);
-        if (initSolBalanceinMemecoinAta === 0) {
+        const initSolBalanceinMemecoinAta = await connection.getBalance(userMemecoinAta, "processed");
+        if (!memecoinBalance.value.uiAmount && initSolBalanceinMemecoinAta === 0) {
           console.log("Memecoin ATA appears closed, skipping test");
->>>>>>> b7eea772
           return;
         }
 
         const balanceToken = memecoinBalance.value.uiAmount * 10 ** decimals;
         const swap = {
           buyTokenId: USDC_MAINNET_PUBLIC_KEY.toString(),
-<<<<<<< HEAD
-          sellTokenId: VALUE_MAINNET_PUBLIC_KEY.toString(),
+          sellTokenId: MEMECOIN_MAINNET_PUBLIC_KEY.toString(),
           sellQuantity: Math.round(balanceToken),
           slippageBps: undefined,
-=======
-          sellTokenId: MEMECOIN_MAINNET_PUBLIC_KEY.toString(),
-          sellQuantity: balanceToken,
-          slippageBps: 100,
->>>>>>> b7eea772
         };
         console.log("Memecoin swap:", swap);
         const swapResponse = await tubService.fetchSwap(mockJwtToken, swap);
@@ -276,19 +248,11 @@
         // wait 5 extra seconds for the transaction to be processed by most nodes
         await new Promise((resolve) => setTimeout(resolve, 5000));
 
-<<<<<<< HEAD
-        // get balance of SOL in the VALUE account
-        const valueSolBalanceLamports = await connection.getBalance(userVALUEAta, "processed");
-        console.log("VALUE SOL balance lamports:", valueSolBalanceLamports);
-        expect(valueSolBalanceLamports).toBe(0);
-      }, 30000);
-=======
         // get balance of SOL in the Memecoin account
         const memecoinSolBalanceLamports = await connection.getBalance(userMemecoinAta, "processed");
         console.log("Memecoin SOL balance lamports:", memecoinSolBalanceLamports);
         expect(memecoinSolBalanceLamports).toBe(0);
-      }, 20000);
->>>>>>> b7eea772
+      }, 30000);
     });
   });
 });