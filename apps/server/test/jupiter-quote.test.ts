import { Connection, TransactionMessage, VersionedTransaction, Keypair, PublicKey } from "@solana/web3.js";
import { DefaultApi, Configuration } from "@jup-ag/api";
import { JupiterService } from "../src/services/JupiterService";
import { TransactionService } from "../src/services/TransactionService";
import { describe, it, expect, beforeAll } from "vitest";
import { AxiosError } from "axios";
<<<<<<< HEAD
import { env } from "@bin/tub-server";
=======
>>>>>>> d8e6f4ca
import { USDC_MAINNET_PUBLIC_KEY, SOL_MAINNET_PUBLIC_KEY, VALUE_MAINNET_PUBLIC_KEY } from "../src/constants/tokens";

const createTestKeypair = () => Keypair.generate();

describe.skip("Jupiter Quote Integration Test", () => {
  let connection: Connection;
  let jupiterQuoteApi: DefaultApi;
  let jupiterService: JupiterService;
  let transactionService: TransactionService;
  let feePayerPublicKey: PublicKey;
  beforeAll(async () => {
    try {
      // Setup connection to Solana mainnet
      connection = new Connection(env.QUICKNODE_MAINNET_URL);

      // Setup Jupiter API client
      jupiterQuoteApi = new DefaultApi(
        new Configuration({
          basePath: env.JUPITER_URL,
        }),
      );

      const feePayerKeypair = createTestKeypair();
      feePayerPublicKey = feePayerKeypair.publicKey;

      jupiterService = new JupiterService(connection, jupiterQuoteApi);
      transactionService = new TransactionService(connection, feePayerKeypair, feePayerPublicKey);
    } catch (error) {
      console.error("Error in test setup:", error);
      if (error instanceof Error) {
        console.error("Error message:", error.message);
        console.error("Stack trace:", error.stack);
      }
      throw error;
    }
  });

  it("should get a valid quote for SOL to USDC", async () => {
    const quoteRequest = {
      inputMint: SOL_MAINNET_PUBLIC_KEY.toString(), // SOL
      outputMint: USDC_MAINNET_PUBLIC_KEY.toString(), // USDC
      amount: 100000000, // 0.1 SOL
      slippageBps: 50,
      onlyDirectRoutes: true,
      restrictIntermediateTokens: true,
      maxAccounts: 50,
      asLegacyTransaction: false,
    };

    try {
      console.log("\nGetting quote for SOL -> USDC:");
      console.log("Input: 0.1 SOL");
      console.log("Request:", quoteRequest);

      const quote = await jupiterService.getQuote(quoteRequest);

      console.log("Quote response:");
      console.log({
        inputMint: quote.inputMint,
        outputMint: quote.outputMint,
        inAmount: `${Number(quote.inAmount) / 1e9} SOL`,
        outAmount: `${Number(quote.outAmount) / 1e6} USDC`,
        price: `${Number(quote.outAmount) / 1e6 / (Number(quote.inAmount) / 1e9)} USDC/SOL`,
        priceImpactPct: quote.priceImpactPct,
      });

      console.log("\nRoute Plan:");
      quote.routePlan.forEach((step, index) => {
        console.log(`\nStep ${index + 1}:`);
        console.log({
          protocol: step.swapInfo.label,
          inputMint: step.swapInfo.inputMint,
          outputMint: step.swapInfo.outputMint,
          inAmount: step.swapInfo.inAmount,
          outAmount: step.swapInfo.outAmount,
          fee: step.swapInfo.feeAmount,
          percent: `${step.percent}%`,
        });
      });

      expect(quote).toBeDefined();
      expect(quote.inputMint).toBe(quoteRequest.inputMint);
      expect(quote.outputMint).toBe(quoteRequest.outputMint);
      expect(quote.inAmount).toBe(quoteRequest.amount.toString());
      expect(Number(quote.outAmount)).toBeGreaterThan(0);
    } catch (error) {
      console.error("Error getting quote:", error);
      throw error;
    }
  }, 30000);

  it("should get a valid quote for USDC to SOL", async () => {
    const quoteRequest = {
      inputMint: USDC_MAINNET_PUBLIC_KEY.toString(), // USDC
      outputMint: SOL_MAINNET_PUBLIC_KEY.toString(), // SOL
      amount: 1000000, // 1 USDC
      slippageBps: 50,
      onlyDirectRoutes: true,
      restrictIntermediateTokens: true,
      maxAccounts: 50,
      asLegacyTransaction: false,
    };

    console.log("\nGetting quote for USDC -> SOL:");
    console.log("Input: 1 USDC");

    const quote = await jupiterService.getQuote(quoteRequest);

    console.log("Quote response:");
    console.log({
      inputMint: quote.inputMint,
      outputMint: quote.outputMint,
      inAmount: `${Number(quote.inAmount) / 1e6} USDC`,
      outAmount: `${Number(quote.outAmount) / 1e9} SOL`,
      price: `${Number(quote.inAmount) / 1e6 / (Number(quote.outAmount) / 1e9)} USDC/SOL`,
      priceImpactPct: quote.priceImpactPct,
    });

    console.log("\nRoute Plan:");
    quote.routePlan.forEach((step, index) => {
      console.log(`\nStep ${index + 1}:`);
      console.log({
        protocol: step.swapInfo.label,
        inputMint: step.swapInfo.inputMint,
        outputMint: step.swapInfo.outputMint,
        inAmount: step.swapInfo.inAmount,
        outAmount: step.swapInfo.outAmount,
        fee: step.swapInfo.feeAmount,
        percent: `${step.percent}%`,
      });
    });

    expect(quote).toBeDefined();
    expect(quote.inputMint).toBe(quoteRequest.inputMint);
    expect(quote.outputMint).toBe(quoteRequest.outputMint);
    expect(quote.inAmount).toBe(quoteRequest.amount.toString());
    expect(Number(quote.outAmount)).toBeGreaterThan(0);
  }, 30000);

  it("should get swap instructions after quote", async () => {
    // generate a new keypair for the user
    const userPublicKey = createTestKeypair().publicKey;

    const quoteRequest = {
      inputMint: SOL_MAINNET_PUBLIC_KEY.toString(), // SOL
      outputMint: USDC_MAINNET_PUBLIC_KEY.toString(), // USDC
      amount: 100000000, // 0.1 SOL
      slippageBps: 50,
      onlyDirectRoutes: true,
      restrictIntermediateTokens: true,
      maxAccounts: 50,
      asLegacyTransaction: false,
    };

    try {
      console.log("\nTesting complete swap instruction flow:");
      console.log("User Public Key:", userPublicKey.toBase58());
      console.log("Quote Request:", quoteRequest);

      const swapInstructions = await jupiterService.getSwapInstructions(quoteRequest, userPublicKey);

      console.log("\nSwap Instructions Response:");
      console.log({
        hasSetupInstructions: !!swapInstructions.instructions?.length,
        setupInstructionsCount: swapInstructions.instructions?.length || 0,
        hasSwapInstruction: !!swapInstructions.instructions?.length,
        cleanupInstructionCount: swapInstructions.instructions?.length ? 1 : 0,
      });

      // Build complete swap transaction
      console.log(
        "building Swap Message",
        swapInstructions.instructions?.length,
        swapInstructions.addressLookupTableAccounts?.length,
      );

      const message = await transactionService.buildTransactionMessage(
        swapInstructions.instructions,
        swapInstructions.addressLookupTableAccounts,
      );
      const transaction = new VersionedTransaction(message);

      console.log("\nBuilt Transaction");
      await new Promise((resolve) => setTimeout(resolve, 1000));

      const decompiledMessage = TransactionMessage.decompile(message, {
        addressLookupTableAccounts: swapInstructions.addressLookupTableAccounts,
      });

      // Assertions
      expect(swapInstructions).toBeDefined();
      expect(swapInstructions.instructions).toBeDefined();
      expect(transaction).toBeDefined();
      expect(decompiledMessage.payerKey.equals(feePayerPublicKey)).toBe(true);
      expect(decompiledMessage.instructions.length).toBeGreaterThan(0);
      expect(decompiledMessage.recentBlockhash).toBeDefined();
    } catch (error) {
      console.error("Error testing swap instructions:");
      if (error instanceof AxiosError) {
        console.error("Status:", error.response?.status);
        console.error("Status Text:", error.response?.statusText);
        console.error("Response Headers:", error.response?.headers);
        console.error("Response Data:", JSON.stringify(error.response?.data, null, 2));
      } else if (error instanceof Error) {
        console.error("Error message:", error.message);
        console.error("Stack trace:", error.stack);
      }
      throw error;
    }
  }, 30000);

  it("should get swap instructions for USDC to SOL", async () => {
    const userPublicKey = createTestKeypair().publicKey;

    const quoteRequest = {
      inputMint: USDC_MAINNET_PUBLIC_KEY.toString(), // USDC
      outputMint: SOL_MAINNET_PUBLIC_KEY.toString(), // SOL
      amount: 1000000, // 1 USDC
      slippageBps: 50,
      onlyDirectRoutes: true,
      restrictIntermediateTokens: true,
      maxAccounts: 50,
      asLegacyTransaction: false,
    };

    try {
      console.log("\nTesting USDC->SOL swap instruction flow:");
      console.log("User Public Key:", userPublicKey.toBase58());
      console.log("Quote Request:", quoteRequest);

      const swapInstructions = await jupiterService.getSwapInstructions(quoteRequest, userPublicKey);

      console.log("\nSwap Instructions Response:");
      console.log({
        hasSetupInstructions: !!swapInstructions.instructions?.length,
        setupInstructionsCount: swapInstructions.instructions?.length || 0,
        hasSwapInstruction: !!swapInstructions.instructions?.length,
        cleanupInstructionCount: swapInstructions.instructions?.length ? 1 : 0,
      });

      // Build complete swap transaction
      const message = await transactionService.buildTransactionMessage(
        swapInstructions.instructions,
        swapInstructions.addressLookupTableAccounts,
      );
      const transaction = new VersionedTransaction(message);

      const decompiledMessage = TransactionMessage.decompile(message, {
        addressLookupTableAccounts: swapInstructions.addressLookupTableAccounts,
      });

      console.log("\nBuilt Transaction:");
      console.log({
        feePayer: decompiledMessage.payerKey.toBase58(),
        instructionsCount: decompiledMessage.instructions.length,
        recentBlockhash: decompiledMessage.recentBlockhash,
      });

      // Assertions
      expect(swapInstructions).toBeDefined();
      expect(swapInstructions.instructions).toBeDefined();
      expect(transaction).toBeDefined();
      expect(decompiledMessage.payerKey.equals(feePayerPublicKey)).toBe(true);
      expect(decompiledMessage.instructions.length).toBeGreaterThan(0);
      expect(decompiledMessage.recentBlockhash).toBeDefined();
    } catch (error) {
      console.error("Error testing USDC->SOL swap instructions:");
      if (error instanceof AxiosError) {
        console.error("Status:", error.response?.status);
        console.error("Status Text:", error.response?.statusText);
        console.error("Response Headers:", error.response?.headers);
        console.error("Response Data:", JSON.stringify(error.response?.data, null, 2));
      } else if (error instanceof Error) {
        console.error("Error message:", error.message);
        console.error("Stack trace:", error.stack);
      }
      throw error;
    }
  }, 30000);

  it("should get instructions for USDC to VALUE", async () => {
    const userPublicKey = createTestKeypair().publicKey;

    const quoteRequest = {
      inputMint: USDC_MAINNET_PUBLIC_KEY.toString(), // USDC
      outputMint: VALUE_MAINNET_PUBLIC_KEY.toString(), // VALUE
      amount: 1000000, // 1 USDC
      slippageBps: 50,
      onlyDirectRoutes: false,
      restrictIntermediateTokens: true,
      maxAccounts: 50,
      asLegacyTransaction: false,
    };

    const swapInstructions = await jupiterService.getSwapInstructions(quoteRequest, userPublicKey);
    console.info("content:", swapInstructions.instructions?.length);
  });
});<|MERGE_RESOLUTION|>--- conflicted
+++ resolved
@@ -4,10 +4,7 @@
 import { TransactionService } from "../src/services/TransactionService";
 import { describe, it, expect, beforeAll } from "vitest";
 import { AxiosError } from "axios";
-<<<<<<< HEAD
 import { env } from "@bin/tub-server";
-=======
->>>>>>> d8e6f4ca
 import { USDC_MAINNET_PUBLIC_KEY, SOL_MAINNET_PUBLIC_KEY, VALUE_MAINNET_PUBLIC_KEY } from "../src/constants/tokens";
 
 const createTestKeypair = () => Keypair.generate();
