--- conflicted
+++ resolved
@@ -25,13 +25,9 @@
     "@fastify/compress": "^6.5.0",
     "@fastify/cors": "^8.3.0",
     "@fastify/websocket": "^7.2.0",
-<<<<<<< HEAD
     "@orca-so/common-sdk": "^0.6.3",
     "@orca-so/whirlpools-sdk": "^0.13.8",
-    "@privy-io/server-auth": "^1.15.3",
     "@solana/spl-token": "^0.4.8",
-=======
->>>>>>> 0ecab6a9
     "@solana/web3.js": "^1.95.2",
     "@privy-io/server-auth": "^1.16.1",
     "@trpc/client": "10.34.0",
