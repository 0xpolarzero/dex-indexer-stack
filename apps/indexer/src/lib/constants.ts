--- conflicted
+++ resolved
@@ -12,396 +12,4 @@
 export const PRICE_PRECISION = 1e9;
 
 export const WRAPPED_SOL_MINT = new PublicKey("So11111111111111111111111111111111111111112");
-<<<<<<< HEAD
-
-// Discriminator and account indexes for minimal parsers come from this database:
-// https://github.com/Topledger/solana-programs/tree/main/dex-trades/src/dapps
-// Up to date with commit dbc8eab (2024-09-26)
-export const PROGRAMS = [
-  /* --------------------- PROGRAMS WITH DEDICATED PARSER --------------------- */
-  {
-    id: "meteora-dlmm",
-    publicKey: MeteoraDlmmParser.PROGRAM_ID,
-    parser: new MeteoraDlmmParser(),
-    swaps: [
-      {
-        name: "swap",
-        accounts: [["tokenXMint", "tokenYMint"]],
-      },
-      {
-        name: "swapExactOut",
-        accounts: [["tokenXMint", "tokenYMint"]],
-      },
-      {
-        name: "swapWithPriceImpact",
-        accounts: [["tokenXMint", "tokenYMint"]],
-      },
-    ],
-  },
-  {
-    id: "orca-whirlpool",
-    publicKey: OrcaWhirlpoolParser.PROGRAM_ID,
-    parser: new OrcaWhirlpoolParser(),
-    swaps: [
-      {
-        name: "swap",
-        accounts: [["tokenVaultA", "tokenVaultB"]],
-      },
-      {
-        name: "twoHopSwap",
-        accounts: [
-          ["tokenVaultOneA", "tokenVaultOneB"],
-          ["tokenVaultTwoA", "tokenVaultTwoB"],
-        ],
-      },
-      {
-        name: "swapV2",
-        accounts: [["tokenVaultA", "tokenVaultB"]],
-      },
-      // TODO: add twoHopSwapV2 if there are some accounts we can use
-      {
-        name: "twoHopSwapV2",
-        accounts: [],
-      },
-    ],
-  },
-  {
-    id: "raydium-lp-v4",
-    publicKey: RaydiumAmmParser.PROGRAM_ID,
-    parser: new RaydiumAmmParser(),
-    swaps: [
-      {
-        name: "swapBaseIn",
-        accounts: [["poolCoinTokenAccount", "poolPcTokenAccount"]],
-      },
-      {
-        name: "swapBaseOut",
-        accounts: [["poolCoinTokenAccount", "poolPcTokenAccount"]],
-      },
-    ],
-  },
-  {
-    id: "raydium-clmm",
-    publicKey: RaydiumClmmParser.PROGRAM_ID,
-    parser: new RaydiumClmmParser(),
-    swaps: [
-      {
-        name: "swap",
-        accounts: [["inputVault", "outputVault"]],
-      },
-      {
-        name: "swapV2",
-        accounts: [["inputVault", "outputVault"]],
-      },
-      // TODO: add swapRouterBaseIn
-      {
-        name: "swapRouterBaseIn",
-        accounts: [],
-      },
-    ],
-  },
-  /* ---------------------- PROGRAMS WITH MINIMAL PARSER ---------------------- */
-  {
-    id: "raydium-cpmm",
-    publicKey: new PublicKey("CPMMoo8L3F4NbTegBCKVNunggL7H1ZpdTHKxQB5qKP1C"),
-    parser: new MinimalParser(new PublicKey("CPMMoo8L3F4NbTegBCKVNunggL7H1ZpdTHKxQB5qKP1C"), [
-      {
-        name: "swapBaseInput",
-        discriminator: 143,
-        accountIndexes: [6, 7],
-      },
-      {
-        name: "swapBaseOutput",
-        discriminator: 55,
-        accountIndexes: [6, 7],
-      },
-    ]),
-  },
-  {
-    id: "meteora-pools",
-    publicKey: new PublicKey("Eo7WjKq67rjJQSZxS6z3YkapzY3eMj6Xy8X5EQVn5UaB"),
-    parser: new MinimalParser(new PublicKey("Eo7WjKq67rjJQSZxS6z3YkapzY3eMj6Xy8X5EQVn5UaB"), [
-      {
-        name: "swap",
-        discriminator: 248,
-        accountIndexes: [5, 6],
-      },
-    ]),
-  },
-  {
-    id: "invariant-swap",
-    publicKey: new PublicKey("HyaB3W9q6XdA5xwpU4XnSZV94htfmbmqJXZcEbRaJutt"),
-    parser: new MinimalParser(new PublicKey("HyaB3W9q6XdA5xwpU4XnSZV94htfmbmqJXZcEbRaJutt"), [
-      {
-        name: "swap",
-        discriminator: 248,
-        accountIndexes: [5, 6],
-      },
-    ]),
-  },
-  {
-    id: "lifinity-swap-v2",
-    publicKey: new PublicKey("2wT8Yq49kHgDzXuPxZSaeLaH1qbmGXtEyPy64bL7aD3c"),
-    parser: new MinimalParser(new PublicKey("2wT8Yq49kHgDzXuPxZSaeLaH1qbmGXtEyPy64bL7aD3c"), [
-      {
-        name: "swap",
-        discriminator: 248,
-        accountIndexes: [5, 6],
-      },
-    ]),
-  },
-  {
-    id: "openbook-v2",
-    publicKey: new PublicKey("opnb2LAfJYbRMAHHvqjCwQxanZn7ReEHp1k81EohpZb"),
-    parser: new MinimalParser(new PublicKey("opnb2LAfJYbRMAHHvqjCwQxanZn7ReEHp1k81EohpZb"), [
-      {
-        name: "placeTakeOrder",
-        discriminator: 3,
-        accountIndexes: [11, 12],
-      },
-    ]),
-  },
-  {
-    id: "phoenix",
-    publicKey: new PublicKey("PhoeNiXZ8ByJGLkxNfZRnkUfjvmuYqLR89jjFHGqdXY"),
-    parser: new MinimalParser(new PublicKey("PhoeNiXZ8ByJGLkxNfZRnkUfjvmuYqLR89jjFHGqdXY"), [
-      {
-        name: "swap",
-        discriminator: 0,
-        accountIndexes: [6, 7],
-      },
-    ]),
-  },
-  {
-    id: "saber-stable-swap",
-    publicKey: new PublicKey("SSwpkEEcbUqx4vtoEByFjSkhKdCT862DNVb52nZg1UZ"),
-    parser: new MinimalParser(new PublicKey("SSwpkEEcbUqx4vtoEByFjSkhKdCT862DNVb52nZg1UZ"), [
-      {
-        name: "swap",
-        discriminator: 1,
-        accountIndexes: [4, 5],
-      },
-    ]),
-  },
-  {
-    id: "orca-swap-v2",
-    publicKey: new PublicKey("9W959DqEETiGZocYWCQPaJ6sBmUzgfxXfqGeTEdp3aQP"),
-    parser: new MinimalParser(new PublicKey("9W959DqEETiGZocYWCQPaJ6sBmUzgfxXfqGeTEdp3aQP"), [
-      {
-        name: "swap",
-        discriminator: 1,
-        accountIndexes: [4, 5],
-      },
-    ]),
-  },
-  {
-    id: "symmetry",
-    publicKey: new PublicKey("2KehYt3KsEQR53jYcxjbQp2d2kCp4AkuQW68atufRwSr"),
-    parser: new MinimalParser(new PublicKey("2KehYt3KsEQR53jYcxjbQp2d2kCp4AkuQW68atufRwSr"), [
-      {
-        name: "swapFundTokens",
-        discriminator: 112,
-        accountIndexes: [3, 5],
-      },
-    ]),
-  },
-  {
-    id: "bonk-swap",
-    publicKey: new PublicKey("BSwp6bEBihVLdqJRKGgzjcGLHkcTuzmSo1TQkHepzH8p"),
-    parser: new MinimalParser(new PublicKey("BSwp6bEBihVLdqJRKGgzjcGLHkcTuzmSo1TQkHepzH8p"), [
-      {
-        name: "swap",
-        discriminator: 248,
-        accountIndexes: [4, 5],
-      },
-    ]),
-  },
-  {
-    id: "stepn-dooar",
-    publicKey: new PublicKey("Dooar9JkhdZ7J3LHN3A7YCuoGRUggXhQaG4kijfLGU2j"),
-    parser: new MinimalParser(new PublicKey("Dooar9JkhdZ7J3LHN3A7YCuoGRUggXhQaG4kijfLGU2j"), [
-      {
-        name: "swap",
-        discriminator: 1,
-        accountIndexes: [4, 5],
-      },
-    ]),
-  },
-  {
-    id: "fluxbeam",
-    publicKey: new PublicKey("FLUXubRmkEi2q6K3Y9kBPg9248ggaZVsoSFhtJHSrm1X"),
-    parser: new MinimalParser(new PublicKey("FLUXubRmkEi2q6K3Y9kBPg9248ggaZVsoSFhtJHSrm1X"), [
-      {
-        name: "swap",
-        discriminator: 1,
-        accountIndexes: [4, 5],
-      },
-    ]),
-  },
-  {
-    id: "saros-amm",
-    publicKey: new PublicKey("SSwapUtytfBdBn1b9NUGG6foMVPtcWgpRU32HToDUZr"),
-    parser: new MinimalParser(new PublicKey("SSwapUtytfBdBn1b9NUGG6foMVPtcWgpRU32HToDUZr"), [
-      {
-        name: "swap",
-        discriminator: 1,
-        accountIndexes: [4, 5],
-      },
-    ]),
-  },
-  {
-    id: "oasis",
-    publicKey: new PublicKey("9tKE7Mbmj4mxDjWatikzGAtkoWosiiZX9y6J4Hfm2R8H"),
-    parser: new MinimalParser(new PublicKey("9tKE7Mbmj4mxDjWatikzGAtkoWosiiZX9y6J4Hfm2R8H"), [
-      {
-        name: "swap",
-        discriminator: 248,
-        accountIndexes: [4, 5],
-      },
-    ]),
-  },
-  {
-    id: "crema-finance",
-    publicKey: new PublicKey("CLMM9tUoggJu2wagPkkqs9eFG4BWhVBZWkP1qv3Sp7tR"),
-    parser: new MinimalParser(new PublicKey("CLMM9tUoggJu2wagPkkqs9eFG4BWhVBZWkP1qv3Sp7tR"), [
-      {
-        name: "swapWithPartner",
-        discriminator: 133,
-        accountIndexes: [6, 7],
-      },
-    ]),
-  },
-  {
-    id: "serum-dex-v3",
-    publicKey: new PublicKey("9xQeWvG816bUx9EPjHmaT23yvVM2ZWbrrpZb9PusVFin"),
-    parser: new MinimalParser(new PublicKey("9xQeWvG816bUx9EPjHmaT23yvVM2ZWbrrpZb9PusVFin"), [
-      {
-        name: "settleFunds",
-        discriminator: 5,
-        accountIndexes: [3, 4],
-      },
-    ]),
-  },
-  {
-    id: "aldrin-amm",
-    publicKey: new PublicKey("AMM55ShdkoGRB5jVYPjWziwk8m5MpwyDgsMWHaMSQWH6"),
-    parser: new MinimalParser(new PublicKey("AMM55ShdkoGRB5jVYPjWziwk8m5MpwyDgsMWHaMSQWH6"), [
-      {
-        name: "swap",
-        discriminator: 248,
-        accountIndexes: [3, 4],
-      },
-    ]),
-  },
-  {
-    id: "openbook",
-    publicKey: new PublicKey("srmqPvymJeFKQ4zGQed1GFppgkRHL9kaELCbyksJtPX"),
-    parser: new MinimalParser(new PublicKey("srmqPvymJeFKQ4zGQed1GFppgkRHL9kaELCbyksJtPX"), [
-      {
-        name: "serum3PlaceOrder",
-        discriminator: 10,
-        accountIndexes: [8, 9],
-      },
-    ]),
-  },
-  {
-    id: "orca-swap",
-    publicKey: new PublicKey("DjVE6JNiYqPL2QXyCUUh8rNjHrbz9hXHNYt99MQ59qw1"),
-    parser: new MinimalParser(new PublicKey("DjVE6JNiYqPL2QXyCUUh8rNjHrbz9hXHNYt99MQ59qw1"), [
-      {
-        name: "swap",
-        discriminator: 1,
-        accountIndexes: [4, 5],
-      },
-    ]),
-  },
-  {
-    id: "cropper-finance",
-    publicKey: new PublicKey("CTMAxxk34HjKWxQ3QLZK1HpaLXmBveao3ESePXbiyfzh"),
-    parser: new MinimalParser(new PublicKey("CTMAxxk34HjKWxQ3QLZK1HpaLXmBveao3ESePXbiyfzh"), [
-      {
-        name: "swap",
-        discriminator: 1,
-        accountIndexes: [5, 6],
-      },
-    ]),
-  },
-  {
-    id: "aldrin-amm-v2",
-    publicKey: new PublicKey("CURVGoZn8zycx6FXwwevgBTB2gVvdbGTEpvMJDbgs2t4"),
-    parser: new MinimalParser(new PublicKey("CURVGoZn8zycx6FXwwevgBTB2gVvdbGTEpvMJDbgs2t4"), [
-      {
-        name: "swap",
-        discriminator: 248,
-        accountIndexes: [3, 4],
-      },
-    ]),
-  },
-  {
-    id: "balansol",
-    publicKey: new PublicKey("D3BBjqUdCYuP18fNvvMbPAZ8DpcRi4io2EsYHQawJDag"),
-    parser: new MinimalParser(new PublicKey("D3BBjqUdCYuP18fNvvMbPAZ8DpcRi4io2EsYHQawJDag"), [
-      {
-        name: "swap",
-        discriminator: 248,
-        accountIndexes: [5, 8],
-      },
-    ]),
-  },
-  {
-    id: "lifinity-swap",
-    publicKey: new PublicKey("EewxydAPCCVuNEyrVN68PuSYdQ7wKn27V9Gjeoi8dy3S"),
-    parser: new MinimalParser(new PublicKey("EewxydAPCCVuNEyrVN68PuSYdQ7wKn27V9Gjeoi8dy3S"), [
-      {
-        name: "swap",
-        discriminator: 248,
-        accountIndexes: [5, 6],
-      },
-    ]),
-  },
-  {
-    id: "penguin-finance",
-    publicKey: new PublicKey("PSwapMdSai8tjrEXcxFeQth87xC4rRsa4VA5mhGhXkP"),
-    parser: new MinimalParser(new PublicKey("PSwapMdSai8tjrEXcxFeQth87xC4rRsa4VA5mhGhXkP"), [
-      {
-        name: "swap",
-        discriminator: 1,
-        accountIndexes: [4, 5],
-      },
-    ]),
-  },
-  {
-    id: "sencha",
-    publicKey: new PublicKey("SCHAtsf8mbjyjiv4LkhLKutTf6JnZAbdJKFkXQNMFHZ"),
-    parser: new MinimalParser(new PublicKey("SCHAtsf8mbjyjiv4LkhLKutTf6JnZAbdJKFkXQNMFHZ"), [
-      {
-        name: "swap",
-        discriminator: 248,
-        accountIndexes: [4, 7],
-      },
-    ]),
-  },
-  {
-    id: "step-finance-swap",
-    publicKey: new PublicKey("SSwpMgqNDsyV7mAgN9ady4bDVu5ySjmmXejXvy2vLt1"),
-    parser: new MinimalParser(new PublicKey("SSwpMgqNDsyV7mAgN9ady4bDVu5ySjmmXejXvy2vLt1"), [
-      {
-        name: "swap",
-        discriminator: 1,
-        accountIndexes: [4, 5],
-      },
-    ]),
-  },
-] as const satisfies Program[];
-
-export const PLATFORMS = PROGRAMS.map((program) => program.id);
-
-// Expected close codes for the websocket (restart straight away)
-export const CLOSE_CODES = {
-  MANUAL_RESTART: 3000,
-  PING_TIMEOUT: 3001,
-  NO_DATA: 3002,
-};
-=======
-export const PUMP_FUN_AUTHORITY = new PublicKey("TSLvdd1pWpHVjahSpsvCXUbgwsL3JAcvokwaKt1eokM");
->>>>>>> c1aec131
+export const PUMP_FUN_AUTHORITY = new PublicKey("TSLvdd1pWpHVjahSpsvCXUbgwsL3JAcvokwaKt1eokM");